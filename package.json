{
  "name": "danfojs-node",
  "version": "0.0.4",
  "description": "JavaScript library providing high performance, intuitive, and easy to use data structures for manipulating and processing structured data.",
  "main": "dist/index.js",
  "contributors": [
    {
      "name": "Rising Odegua"
    },
    {
      "name": "Stephen Oni"
    }
  ],
  "files": [
    "dist/",
    "danfojs/src/"
  ],
  "dependencies": {
<<<<<<< HEAD
    "@tensorflow/tfjs-node": "^2.1.0",
    "ify-loader": "^1.1.0",
=======
    "@tensorflow/tfjs": "2.1.0",
    "@tensorflow/tfjs-core": "^2.1.0",
>>>>>>> 139c6565
    "mathjs": "^7.1.0",
    "table": "^5.4.6"
  },
  "scripts": {
<<<<<<< HEAD
    "test": "nyc mocha --require @babel/register danfojs/tests/core/groupby",
=======
    "test": "nyc mocha --require @babel/register danfojs/tests/*",
>>>>>>> 139c6565
    "dev": "npm run lint && babel ./danfojs/src -d dist --no-comments",
    "build": "babel ./danfojs/src -d ./dist --no-comments",
    "lint": "eslint ./danfojs/src",
    "bundle": "webpack --mode production",
    "patch": "npm version patch",
    "publish": "npm publish"
  },
  "repository": {
    "type": "git",
    "url": "git+https://github.com/opensource9ja/danfojs.git"
  },
  "keywords": [
    "pandas",
    "data-analysis",
    "data-manipulation",
    "analysis"
  ],
  "author": "Rising Odegua <risingodegua@gmail.com>",
  "license": "MIT",
  "bugs": {
    "url": "https://github.com/opensource9ja/danfojs/issues"
  },
  "homepage": "https://github.com/opensource9ja/danfojs#readme",
  "devDependencies": {
    "@babel/cli": "^7.10.5",
    "@babel/core": "^7.10.5",
    "@babel/plugin-transform-modules-umd": "^7.10.4",
    "@babel/preset-env": "^7.10.4",
    "@babel/register": "^7.10.1",
    "babel-loader": "^8.1.0",
    "chai": "^4.2.0",
    "eslint": "^7.1.0",
    "mocha": "^7.2.0",
    "mocha-loader": "^5.1.2",
    "mocha-webpack": "^1.1.0",
    "nyc": "^15.1.0",
    "parcel-bundler": "^1.12.4",
    "source-map-loader": "^1.0.0",
    "transform-loader": "^0.2.4",
    "webpack": "^4.44.0",
    "webpack-cli": "^3.3.12"
  },
  "nyc": {
    "reporter": [
      "lcov",
      "text"
    ]
  }
}<|MERGE_RESOLUTION|>--- conflicted
+++ resolved
@@ -16,22 +16,13 @@
     "danfojs/src/"
   ],
   "dependencies": {
-<<<<<<< HEAD
-    "@tensorflow/tfjs-node": "^2.1.0",
-    "ify-loader": "^1.1.0",
-=======
     "@tensorflow/tfjs": "2.1.0",
     "@tensorflow/tfjs-core": "^2.1.0",
->>>>>>> 139c6565
     "mathjs": "^7.1.0",
     "table": "^5.4.6"
   },
   "scripts": {
-<<<<<<< HEAD
-    "test": "nyc mocha --require @babel/register danfojs/tests/core/groupby",
-=======
     "test": "nyc mocha --require @babel/register danfojs/tests/*",
->>>>>>> 139c6565
     "dev": "npm run lint && babel ./danfojs/src -d dist --no-comments",
     "build": "babel ./danfojs/src -d ./dist --no-comments",
     "lint": "eslint ./danfojs/src",
