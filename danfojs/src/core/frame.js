import Ndframe from "./generic"
import { Series } from "./series"
// import * as tf from '@tensorflow/tfjs-node'
import * as tf from '@tensorflow/tfjs'
import { Utils } from "./utils"
import { GroupBy } from "./groupby"
// import { Plot } from '../plotting/plot'
import { indexLoc } from '../core/indexing'

const utils = new Utils
import { std, variance } from 'mathjs'



/**
 * DataFrame object. A 2D frame object that stores data in structured tabular format
 * @param {data} data, JSON, Array of structured data
 * @param {kwargs} Object {columns: Array of column names, dtypes: string of data types present in dataset.}
 * 
 * @returns DataFrame data structure
 */
export class DataFrame extends Ndframe {
    constructor(data, kwargs) {
        super(data, kwargs)
        this.__set_column_property() //set column property on Class
    }



    //set all columns to DataFrame Property. This ensures easy access to columns as Series
    __set_column_property() {
        let col_vals = this.col_data
        let col_names = this.column_names

        col_vals.forEach((col, i) => {
            this[col_names[i]] = new Series(col, { columns: col_names[i], index: this.index })
            Object.defineProperty(this, col_names[i], {
                get() {
                    return new Series(this.col_data[i], { columns: col_names[i], index: this.index })
                },
                set(value) {
                    this.addColumn({ column: col_names[i], value: value });
                }
            })
        });
    }

    /**
     * Drop a list of rows or columns base on the axis specified
     * @param {kwargs} Object (Optional configuration object
     *             {columns: [Array(Columns| Index)] array of column names to drop
     *              axis: row=0, columns=1
     *             inplace: specify whether to drop the row/column with/without creating a new DataFrame}
     * @returns null | DataFrame
     *            
     */
    drop(kwargs = {}) {
        let params_needed = ["columns", "index", "inplace", "axis"]
        if (!utils.__right_params_are_passed(kwargs, params_needed)) {
            throw Error(`Params Error: A specified parameter is not supported. Your params must be any of the following [${params_needed}], got ${Object.keys(kwargs)}`)
        }
        // utils.__in_object(kwargs, "columns", "value not defined")
        if (!utils.__key_in_object(kwargs, "inplace")) {
            kwargs['inplace'] = false
        }
        if (!utils.__key_in_object(kwargs, "axis")) {
            kwargs['axis'] = 1
        }
        let data;
        if (utils.__key_in_object(kwargs, "index") && kwargs['axis'] == 0) {
            data = kwargs["index"];
        } else {
            data = kwargs["columns"];
        }


        if (kwargs['axis'] == 1) {
            if (!utils.__key_in_object(kwargs, "columns")) {
                throw Error("No column found. Axis of 1 must be accompanied by an array of column(s) names")
            }
            let self = this;
            const index = data.map((x) => {
                let col_idx = self.columns.indexOf(x)
                if (col_idx == -1) {
                    throw new Error(`column "${x}" does not exist`)
                }
                return col_idx
            });
            const values = this.values
            let new_dtype = []
            let new_data = values.map(function (element) {
                let new_arr = utils.__remove_arr(element, index);
                new_dtype = utils.__remove_arr(self.dtypes, index);
                return new_arr;
            });

            if (!kwargs['inplace']) {
                let old_cols = this.columns
                let columns = utils.__remove_arr(this.columns, index);
                let df = new DataFrame(new_data, { columns: columns, index: self.index, dtypes: new_dtype })
                df.__set_col_property(df, df.col_data, columns, old_cols)
                return df

            } else {
                let new_cols = utils.__remove_arr(this.columns, index);
                let old_cols = this.columns
                this.columns = new_cols
                this.row_data_tensor = tf.tensor(new_data);
                this.data = new_data
                this.__set_col_types(new_dtype, false)
                this.__set_col_property(this, this.col_data, new_cols, old_cols)
            }

        } else {
            if (!utils.__key_in_object(kwargs, "index")) {
                throw Error("No index label found. Axis of 0 must be accompanied by an array of index labels")
            }
            data.map((x) => {
                if (!this.index.includes(x)) throw new Error(`${x} does not exist in index`)
            });
            const values = this.values
            let data_idx = []; let new_data, new_index;
            if (typeof data[0] == 'string') {
                //get index of strings labels in rows
                this.index.forEach((idx, i) => {
                    if (data.includes(idx)) {
                        data_idx.push(i)
                    }
                })
                new_data = utils.__remove_arr(values, data_idx);
                new_index = utils.__remove_arr(this.index, data_idx);

            } else {
                new_data = utils.__remove_arr(values, data);
                new_index = utils.__remove_arr(this.index, data);
            }


            if (!kwargs['inplace']) {
                return new DataFrame(new_data, { columns: this.columns, index: new_index })

            } else {
                this.row_data_tensor = tf.tensor(new_data);
                this.data = new_data
                this.__set_index(new_index)

            }
        }
    }



    /**
     * Purely label based indexing. Can accept string label names for both rows and columns 
     * @param {kwargs} kwargs object {rows: Array of index, columns: Array of column name(s)} 
     * @return DataFrame data stucture
     */
    loc(kwargs = {}) {
        let params_needed = ["columns", "rows"]
        if (!utils.__right_params_are_passed(kwargs, params_needed)) {
            throw Error(`Params Error: A specified parameter is not supported. Your params must be any of the following [${params_needed}], got ${Object.keys(kwargs)}`)
        }
        kwargs["type"] = "loc"
        let [new_data, columns, rows] = indexLoc(this, kwargs);
        let df_columns = { "columns": columns }
        let df = new DataFrame(new_data, df_columns);
        df.__set_index(rows)
        return df;

    }


    /**
     * Access a dataframe element using row and column index
     * @param {*} kwargs object {rows: Array of index, columns: Array of column index}  
     * @return DataFrame data stucture
     */
    iloc(kwargs = {}) {
        let params_needed = ["columns", "rows"]
        if (!utils.__right_params_are_passed(kwargs, params_needed)) {
            throw Error(`Params Error: A specified parameter is not supported. Your params must be any of the following [${params_needed}], got ${Object.keys(kwargs)}`)
        }
        kwargs["type"] = "iloc";

        let [new_data, columns, rows] = indexLoc(this, kwargs);
        let df_columns = { "columns": columns }
        let df = new DataFrame(new_data, df_columns);
        df.__set_index(rows)
        return df;

    }


    /**
    * Prints the first n values in a dataframe
    * @param {rows}  rows --> int
    * @returns DataFrame
    */
    head(rows = 5) {
        if (rows > this.values.length || rows < 1) {
            //return all values
            let config = { columns: this.column_names }
            return new DataFrame(this.values, config)
        } else {
            //Creates a new dataframe with first [rows]
            let data = this.values.slice(0, rows)
            let idx = this.index.slice(0, rows)
            let config = { columns: this.column_names, index: idx }
            return new DataFrame(data, config)
        }

    }

    /**
    * Prints the last n values in a dataframe
    * @param {rows}  rows --> int
    * @returns DataFrame
    */
    tail(rows = 5) {
        let row_len = this.values.length
        if (rows > row_len || rows < 1) {
            //return all values
            let config = { columns: this.column_names }
            return new DataFrame(this.values, config)
        } else {
            //Creates a new dataframe with last [rows]
            let data = this.values.slice(row_len - rows)
            let indx = this.index.slice(row_len - rows)
            let config = { columns: this.column_names, index: indx }
            let df = new DataFrame(data, config)
            return df
        }

    }

    /**
    * Gets [num] number of random rows in a dataframe
    * @param {rows}  rows --> int
    * @returns DataFrame 
    */
    sample(num = 5) {
        //TODO: Use different sampling strategy
        if (num > this.values.length || num < 1) {
            //return all values
            let config = { columns: this.column_names }
            return new DataFrame(this.values, config)
        } else {
            let values = this.values
            let idx = this.index
            let new_values = []
            let new_idx = []

            let counts = [...Array(idx.length).keys()]   //set index

            //get random sampled numbers
            let rand_nums = utils.__sample_from_iter(counts, num, false)
            rand_nums.map(i => {
                new_values.push(values[i])
                new_idx.push(idx[i])
            })

            let config = { columns: this.column_names, index: new_idx }
            let df = new DataFrame(new_values, config)
            return df

        }
    }

    /**
       * Return Addition of DataFrame and other, element-wise (binary operator add).
       * @param {other} DataFrame, Series, Array or Number to add  
       * @returns {DataFrame}
       */
    add(other, axis) {
        if (this.__frame_is_compactible_for_operation) { //check if all types a numeric
            let tensors = this.__get_ops_tensors([this, other], axis)
            let sum_vals = tensors[0].add(tensors[1])
            let col_names = this.columns
            return this.__get_df_from_tensor(sum_vals, col_names)

        } else {
            throw Error("TypeError: Dtypes of columns must be Float of Int")
        }

    }

    /**
      * Return subtraction of DataFrame and other, element-wise (binary operator add).
      * @param {other} DataFrame, Series, Array or Number to add  
      * @returns {DataFrame}
      */
    sub(other, axis) {
        if (this.__frame_is_compactible_for_operation) { //check if all types are numeric
            let tensors = this.__get_ops_tensors([this, other], axis)
            let result = tensors[0].sub(tensors[1])
            let col_names = this.columns
            return this.__get_df_from_tensor(result, col_names)

        } else {
            throw Error("TypeError: Dtypes of columns must be Float of Int")
        }

    }

    /**
       * Return subtraction of DataFrame and other, element-wise (binary operator add).
       * @param {other} DataFrame, Series, Array or Number to add  
       * @returns {DataFrame}
       */
    mul(other, axis) {
        if (this.__frame_is_compactible_for_operation) { //check if all types are numeric
            let tensors = this.__get_ops_tensors([this, other], axis)
            let result = tensors[0].mul(tensors[1])
            let col_names = this.columns
            return this.__get_df_from_tensor(result, col_names)

        } else {
            throw Error("TypeError: Dtypes of columns must be Float of Int")
        }

    }

    /**
       * Return division of DataFrame and other, element-wise (binary operator add).
       * @param {other} DataFrame, Series, Array or Number to add  
       * @returns {DataFrame}
       */
    div(other, axis) {
        if (this.__frame_is_compactible_for_operation) { //check if all types are numeric
            let tensors = this.__get_ops_tensors([this, other], axis)
            let result = tensors[0].div(tensors[1])
            let col_names = this.columns
            return this.__get_df_from_tensor(result, col_names)

        } else {
            throw Error("TypeError: Dtypes of columns must be Float of Int")
        }

    }

    /**
      * Return division of DataFrame and other, element-wise (binary operator add).
      * @param {other} DataFrame, Series, Array or Number to add  
      * @returns {DataFrame}
      */
    pow(other, axis) {
        if (this.__frame_is_compactible_for_operation) { //check if all types are numeric
            let tensors = this.__get_ops_tensors([this, other], axis)
            let result = tensors[0].pow(tensors[1])
            let col_names = this.columns
            return this.__get_df_from_tensor(result, col_names)

        } else {
            throw Error("TypeError: Dtypes of columns must be Float of Int")
        }

    }

    /**
       * Return division of DataFrame and other, element-wise (binary operator add).
       * @param {other} DataFrame, Series, Array or Number to add  
       * @returns {DataFrame}
       */
    mod(other, axis) {
        if (this.__frame_is_compactible_for_operation) { //check if all types are numeric
            let tensors = this.__get_ops_tensors([this, other], axis)
            let result = tensors[0].mod(tensors[1])
            let col_names = this.columns
            return this.__get_df_from_tensor(result, col_names)

        } else {
            throw Error("TypeError: Dtypes of columns must be Float of Int")
        }

    }

    /**
       * Return mean of DataFrame across specified axis.
       * @param {axis} Number {0: row, 1 : column} Axis for the function to be applied on
       * @returns {Series}
       */
    mean(axis = 1) {
        if (this.__frame_is_compactible_for_operation) { //check if all types are numeric
            let operands = this.__get_tensor_and_idx(this, axis)
            let tensor_vals = operands[0]
            let idx = operands[1]
            let result = tensor_vals.mean(operands[2])
            let sf = new Series(result.arraySync(), { "index": idx })
            return sf

        } else {
            throw Error("TypeError: Dtypes of columns must be Float of Int")
        }

    }

    /**
       * Return median of DataFrame across specified axis.
       * @param {axis} Number {0: row, 1 : column} Axis for the function to be applied on
       * @returns {Series}
       */
    median(axis = 1) {
        if (this.__frame_is_compactible_for_operation) { //check if all types are numeric
            let tensor_vals, idx;
            if (axis == 1) {
                tensor_vals = this.col_data_tensor.arraySync()
                idx = this.column_names
            } else {
                tensor_vals = this.row_data_tensor.arraySync()
                idx = this.index
            }
            let median = utils.__median(tensor_vals, false)
            let sf = new Series(median, { "index": idx })
            return sf

        } else {
            throw Error("TypeError: Dtypes of columns must be Float of Int")
        }

    }

    /**
     * Return minimum element in a DataFrame across specified axis.
     * @param {axis} Number {0: row, 1 : column} Axis for the function to be applied on
     * @returns {Series}
     */
    min(axis = 1) {
        if (this.__frame_is_compactible_for_operation) { //check if all types are numeric
            let operands = this.__get_tensor_and_idx(this, axis)
            let tensor_vals = operands[0]
            let idx = operands[1]
            let result = tensor_vals.min(operands[2])
            let sf = new Series(result.arraySync(), { "index": idx })
            return sf

        } else {
            throw Error("TypeError: Dtypes of columns must be Float of Int")
        }

    }

    /**
     * Return maximum element of DataFrame across specified axis.
     * @param {axis} Number {0: row, 1 : column} Axis for the function to be applied on
     * @returns {Series}
     */
    max(axis = 1) {
        if (this.__frame_is_compactible_for_operation) { //check if all types are numeric
            let operands = this.__get_tensor_and_idx(this, axis)
            let tensor_vals = operands[0]
            let idx = operands[1]
            let result = tensor_vals.max(operands[2])
            let sf = new Series(result.arraySync(), { "index": idx })
            return sf

        } else {
            throw Error("TypeError: Dtypes of columns must be Float of Int")
        }

    }

    /**
       * Return standard deviation of DataFrame across specified axis.
       * @param {axis} Number {0: row, 1 : column} Axis for the function to be applied on
       * @returns {Series}
       */
    std(axis = 1) {
        if (this.__frame_is_compactible_for_operation) { //check if all types are numeric
            let tensor_vals = this.col_data_tensor.arraySync()
            let idx;
            if (axis == 1) {
                idx = this.column_names
            } else {
                idx = this.index
            }
            let median = std(tensor_vals, axis)
            let sf = new Series(median, { "index": idx })
            return sf

        } else {
            throw Error("TypeError: Dtypes of columns must be Float of Int")
        }

    }

    /**
      * Return variance of DataFrame across specified axis.
      * @param {axis} Number {0: row, 1 : column} Axis for the function to be applied on
      * @returns {Series}
      */
    var(axis = 1) {
        if (this.__frame_is_compactible_for_operation) { //check if all types are numeric
            let tensor_vals = this.col_data_tensor.arraySync()
            let idx;
            if (axis == 1) {
                idx = this.column_names
            } else {
                idx = this.index
            }
            let median = variance(tensor_vals, axis)
            let sf = new Series(median, { "index": idx })
            return sf

        } else {
            throw Error("TypeError: Dtypes of columns must be Float of Int")
        }

    }


    /**
     * Return number of non-null elements in a Series
     *  @returns {Series}, Count of non-null values
     */
    count(axis = 1) {
        if (this.__frame_is_compactible_for_operation) { //check if all types are numeric
            let tensor_vals, idx;
            if (axis == 1) {
                tensor_vals = this.col_data_tensor.arraySync()
                idx = this.column_names
            } else {
                tensor_vals = this.row_data_tensor.arraySync()
                idx = this.index
            }
            let counts = utils.__count_nan(tensor_vals, true, false)
            let sf = new Series(counts, { "index": idx })
            return sf

        } else {
            throw Error("TypeError: Dtypes of columns must be Float of Int")
        }

    }

    /**
     * Rounds values in  DataFrame to specified number of dp
     *  @returns {DataFrame}, New DataFrame with rounded values
     */
    round(dp = 1) {
        if (this.__frame_is_compactible_for_operation) { //check if all types are numeric
            let values = this.values
            let idx = this.index

            let new_vals = utils.__round(values, dp, false)
            let options = { "columns": this.column_names, "index": idx }
            let df = new DataFrame(new_vals, options)
            return df
        } else {
            throw Error("TypeError: Dtypes of columns must be Float of Int")
        }

    }


    /**
     * Perform Cummulative operations
     * @param {axis} axis [int] {0 or 1} 
     * @param {ops} ops {String} name of operation
     * @return {DataFrame}
     */
    __cum_ops(axis = 0, ops) {

        if (!(axis == 0) && !(axis == 1)) {
            throw new Error("axis must be between 0 or 1")
        }

        if (this.__frame_is_compactible_for_operation) {

            let data = []
            let df_data = null

            if (axis == 0) {
                df_data = this.col_data
            } else {
                df_data = this.values
            }

            for (let i = 0; i < df_data.length; i++) {
                let value = df_data[i]
                let temp_val = value[0]
                let temp_data = [temp_val]
                for (let j = 1; j < value.length; j++) {

                    let curr_val = value[j]
                    switch (ops) {
                        case "max":
                            if (curr_val > temp_val) {
                                temp_val = curr_val
                                temp_data.push(curr_val);
                            } else {
                                temp_data.push(temp_val)
                            }
                            break;
                        case "min":
                            if (curr_val < temp_val) {
                                temp_val = curr_val
                                temp_data.push(curr_val);
                            } else {
                                temp_data.push(temp_val)
                            }
                            break;
                        case "sum":
                            temp_val = temp_val + curr_val
                            temp_data.push(temp_val)

                            break;
                        case "prod":
                            temp_val = temp_val * curr_val
                            temp_data.push(temp_val);

                            break

                    }
                }
                data.push(temp_data)
            }

            if (axis == 0) {
                data = utils.__get_col_values(data)
            }

            return new DataFrame(data, { columns: this.columns })

        } else {
            throw Error("TypeError: Dtypes of columns must be Float of Int")
        }

    }
    /**
     * calculate the cummulative sum along axis
     * @param {kwargs} {axis: [int]}
     * @returns {DataFrame}
     */
    cumsum(kwargs = {}) {
        let axis;
        if (!utils.__key_in_object(kwargs, "axis")) {
            axis = 0
        } else {
            axis = kwargs['axis']
        }
        // let axis = kwargs["axis"] || 0
        let data = this.__cum_ops(axis, "sum");
        return data
    }

    /**
     * calculate the cummulative min
     * @param {kwargs} {axis: [int]}
     * @returns {DataFrame}
     */
    cummin(kwargs = {}) {
        let axis;
        if (!utils.__key_in_object(kwargs, "axis")) {
            axis = 0
        } else {
            axis = kwargs['axis']
        } let data = this.__cum_ops(axis, "min");
        return data
    }

    /**
     * calculate the cummulative max
     * @param {kwargs} {axis: [int]}
     * @returns {DataFrame}
     */
    cummax(kwargs = {}) {
        let axis;
        if (!utils.__key_in_object(kwargs, "axis")) {
            axis = 0
        } else {
            axis = kwargs['axis']
        } let data = this.__cum_ops(axis, "max");
        return data
    }

    /**
     * calculate the cummulative prod
     * @param {kwargs} {axis: [int]}
     * @returns {DataFrame}
     */
    cumprod(kwargs = {}) {
        let axis;
        if (!utils.__key_in_object(kwargs, "axis")) {
            axis = 0
        } else {
            axis = kwargs['axis']
        } let data = this.__cum_ops(axis, "prod");
        return data
    }

    /**
    * Makes a new copy of a DataFrame  
    * @returns {DataFrame}
    */
    copy() {
        let df = new DataFrame([...this.values],
            {
                columns: [...this.column_names],
                index: this.index, dtypes: this.dtypes
            })
        return df
    }

    /**
   * Generate a new index for the DataFrame.
   * This is useful when the index is meaningless and needs to be reset to the default before another operation.
   * @param {inplace} boolean: Modify the original object or return a new one. Default to false
   */
    reset_index(inplace = false) {
        if (inplace) {
            this.__reset_index()
        } else {
            let df = this.copy()
            df.__reset_index()
            return df
        }
    }

    /**
    * Generate a new DataFrame with the specified index.
    * Set the DataFrame index (row labels) using an array of the same length.
    * @param {kwargs} {index: Array of new index values}
    */
    set_index(kwargs = {}) {

        let params_needed = ["key", "drop", "inplace"]
        if (!utils.__right_params_are_passed(kwargs, params_needed)) {
            throw Error(`Params Error: A specified parameter is not supported. Your params must be any of the following [${params_needed}], got ${Object.keys(kwargs)}`)
        }

        if (!utils.__key_in_object(kwargs, 'key')) {
            throw Error("Index ValueError: You must specify an array of index")
        }

        if (!utils.__key_in_object(kwargs, 'inplace')) {
            kwargs['inplace'] = false
        }

        if (!utils.__key_in_object(kwargs, 'drop')) {
            kwargs['drop'] = true
        }

        if (Array.isArray(kwargs['key']) && kwargs['key'].length != this.index.length) {
            throw Error(`Index LengthError: Lenght of new Index array ${kwargs['key'].length} must match lenght of existing index ${this.index.length}`)
        }

        if ((typeof kwargs['key'] == "string" && this.column_names.includes(kwargs['key']))) {
            kwargs['key_name'] = kwargs['key']
            kwargs['key'] = this[kwargs['key']].values
        }
        if (kwargs['inplace']) {
            // this.index_arr = kwargs['key']
            this.__set_index(kwargs['key'])
            if (kwargs['drop'] && typeof kwargs['key_name'] == 'string') {
                this.drop({ columns: [kwargs['key_name']], inplace: true, axis: 1 })
            }
        } else {
            let df = this.copy()
            df.__set_index(kwargs['key'])
            if (kwargs['drop'] && typeof kwargs['key_name'] == 'string') {
                df.drop({ columns: [kwargs['key_name']], axis: 1, inplace: true })
            }
            return df
        }
    }


    /**
    * Generate descriptive statistics for all numeric columns
    * Descriptive statistics include those that summarize the central tendency, 
    * dispersion and shape of a dataset’s distribution, excluding NaN values.
    * @returns {Series}
    */
    describe() {
        let numeric_df = this.select_dtypes(['float32', 'int32'])
        let col_names = numeric_df.column_names
        let index = ['count', 'mean', 'std', 'min', 'median', 'max', 'variance']

        let stats_arr = {}
        col_names.forEach(name => {
            let col_series = numeric_df[name]
            let count = col_series.count()
            let mean = col_series.mean()
            let std = col_series.std()
            let min = col_series.min()
            let median = col_series.median()
            let max = col_series.max()
            let variance = col_series.var()

            let _stats = [count, mean, std, min, median, max, variance]
            stats_arr[name] = _stats

        })
        let df = new DataFrame(stats_arr, { "index": index })
        return df.round(6)

    }

    /**
     * Return a subset of the DataFrame’s columns based on the column dtypes.
     * @param {include} scalar or array-like. A selection of dtypes or strings to be included. At least one of these parameters must be supplied.
     * @returns {DataFrame, Series} The subset of the frame including the dtypes.
     */
    select_dtypes(include) {
        let dtypes = this.dtypes
        let col_names = this.column_names
        let col_vals = {}
        let original_col_vals = this.col_data
        const __supported_dtypes = ['float32', "int32", 'string', 'boolean']

        if (include == undefined) {
            //return all
            let df = this.copy()
            return df
        } else {
            //check if the right types are included
            include.forEach(type => {
                if (!__supported_dtypes.includes(type)) {
                    throw Error(`Dtype Error: dtype ${type} not supported.`)
                }
            })


            dtypes.forEach((dtype, i) => {
                if (include.includes(dtype)) {
                    console.log(dtype);
                    col_vals[col_names[i]] = original_col_vals[i]
                }
            })
            let df = new DataFrame(col_vals)
            df.print()
            return df

        }

    }


    /**
    * Sort a Dataframe in ascending or descending order by a specified column name.
    *  @param {kwargs} Object, {by: Column name to sort by
    *                           ascending (Bool): Whether to return sorted values in ascending order or not,
    *                           inplace (Bool): Whether to perform sorting on the original Series or not}
    * @returns {Series}
    */
    sort_values(kwargs = {}) {
        if (utils.__key_in_object(kwargs, "by")) {
            let sort_col = this.column(kwargs["by"])
            let sorted_col, sorted_index;
            let new_row_data = []

            if (utils.__key_in_object(kwargs, "inplace") && kwargs['inplace'] == true) {
                sort_col.sort_values(kwargs)
                sorted_index = sort_col.index

            } else {
                sorted_col = sort_col.sort_values(kwargs)
                sorted_index = sorted_col.index
            }

            sorted_index.map(idx => {
                new_row_data.push(this.values[idx])
            })

            if (utils.__key_in_object(kwargs, "inplace") && kwargs['inplace'] == true) {
                this.data = new_row_data
                this.index_arr = sorted_index
                return null
            } else {
                let df = new DataFrame(new_row_data, { columns: this.column_names, index: sorted_index, dtype: this.dtypes })
                return df
            }

        } else {
            throw Error("Value Error: must specify the column to sort by")
        }

    }


    /**
    * Return the sum of the values in a DataFrame across a specified axis.
    * @params {kwargs} {axis: 0 for row and 1 for column}
    * @returns {Series}, Sum of values accross axis
    */
    sum(kwargs = { axis: 1 }) {
        if (this.__frame_is_compactible_for_operation()) {
            let values;
            let val_sums = []
            if (kwargs['axis'] == 1) {
                values = this.col_data
            } else {
                values = this.values
            }

            values.map(arr => {
                let temp_sum = tf.tensor(arr).sum().arraySync()
                val_sums.push(Number(temp_sum.toFixed(5)))
            })

            let new_index;
            if (kwargs['axis'] == 1) {
                new_index = this.column_names
            } else {
                new_index = this.index
            }
            let sf = new Series(val_sums, { columns: "sum", index: new_index })
            return sf

        } else {
            throw Error("Dtype Error: Operation can not be performed on string type")
        }
    }

    /**
    * Returns the absolute values in DataFrame
    * @return {DataFrame}
    */
    abs() {
        let data = this.values

        let tensor_data = tf.tensor(data)
        let abs_data = tensor_data.abs().arraySync()
        let df = new DataFrame(utils.__round(abs_data, 2, false), { columns: this.column_names, index: this.index })
        return df
    }



    __get_tensor_and_idx(df, axis) {
        let tensor_vals, idx, t_axis;
        if (axis == 1) {
            //Tensorflow uses 0 for column and 1 for rows, 
            // we use the opposite for consistency with Pandas (0 : row, 1: columns)
            tensor_vals = df.row_data_tensor
            idx = df.column_names
            t_axis = 0 //switch the axis

        } else {
            tensor_vals = df.row_data_tensor
            idx = df.index
            t_axis = 1
        }

        return [tensor_vals, idx, t_axis]
    }





    /**
     * Filter DataFrame element base on the element in a column
     * @param {kwargs} kwargs {column : coumn name[string], is: String, to: string| int} 
     * @returns {DataFrame}
     */
    query(kwargs) {
        //define the set of operators to be used
        let operators = [
            ">",
            "<",
            "<=",
            ">=",
            "=="
        ]

        if (Object.prototype.hasOwnProperty.call(kwargs, "column")) {


            if (this.columns.includes(kwargs["column"])) {

                var column_index = this.columns.indexOf(kwargs["column"]);
            } else {
                throw new Error(`column ${kwargs["column"]} does not exist`);
            }
        } else {
            throw new Error("specify the column");
        }

        if (Object.prototype.hasOwnProperty.call(kwargs, "is")) {

            if (operators.includes(kwargs["is"])) {

                var operator = kwargs["is"];
            }
            else {
                throw new Error(` ${kwargs["is"]} is not a supported logical operator`);
            }
        } else {
            throw new Error("specify an operator in param [is]");
        }

        if (Object.prototype.hasOwnProperty.call(kwargs, "to")) {
            var value = kwargs["to"]

        } else {
            throw new Error("specify a value in param [to]");
        }

        let data = this.values

        let new_data = []

        for (var i = 0; i < data.length; i++) {
            let data_value = data[i]

            let elem = data_value[column_index]

            //use eval function for easy operation
            //eval() takes in a string expression e.g eval('2>5')
            if (eval(`${elem}${operator}${value}`)) {
                new_data.push(data_value);
            }


        }
        let columns = this.columns
        let new_df = new DataFrame(new_data, { "columns": columns })

        return new_df;
    }


    /**
     * Add a column with values to the dataframe
     * @param {kwargs} Object {column :[string] , value:[Array]}
     * 
     */
    addColumn(kwargs) {

        let data_length = this.shape[0]

        utils.__in_object(kwargs, "column", "column name not specified");
        utils.__in_object(kwargs, "value", "column value not specified");

        let value = kwargs["value"]
        let column_name = kwargs["column"]

        if (value.length != data_length) {
            throw new Error(`Array length ${value.length} not equal to ${data_length}`);
        }


        if (this.columns.includes(column_name)) {

            let col_idx = this.columns.indexOf(column_name);

            let new_data = []
            this.values.map((val, index) => {
                let new_val = val.slice();
                new_val[col_idx] = value[index]
                new_data.push(new_val);
            })
            this.data = new_data;
            // console.log(this.data)
            this.col_data[col_idx] = value
            // this.col_data[col_idx] = utils.__get_t(value)[0]
            this.data_tensor = tf.tensor(new_data)


        } else {
            let data = this.values
            let new_data = []

            data.map(function (val, index) {
                let new_val = val.slice()
                new_val.push(value[index])
                new_data.push(new_val);
            });

            //add new dtype
            let old_type_list = [...this.dtypes]
            old_type_list.push(utils.__get_t(value)[0])
            this.col_types = old_type_list
            this.data = new_data;
            this.col_data = utils.__get_col_values(new_data)
            this.data_tensor = tf.tensor(new_data)
            let old_col_names = this.columns
            old_col_names.push(column_name)
            let new_cols = old_col_names
            this.columns = new_cols
            this[column_name] = new Series(value)
            // this.__set_col_property(this, this.col_data, new_cols, old_col_names,true)
            Object.defineProperty(this, column_name, {
                get() {
                    return new Series(value, { columns: column_name, index: this.index })
                }
            })
        }
    }

    /**
     * 
     * @param {col}  col is a list of column with maximum length of two
     */
    groupby(col) {

        let len = this.shape[0] - 1

        let column_names = this.column_names
        let col_dict = {};
        let key_column = null;

        if (col.length == 2) {

            if (column_names.includes(col[0])) {
                // eslint-disable-next-line no-unused-vars
                var [data1, col_name1] = indexLoc(this, { "rows": [`0:${len}`], "columns": [`${col[0]}`], "type": "loc" });

            }
            else {
                throw new Error(`column ${col[0]} does not exist`);
            }
            if (column_names.includes(col[1])) {
                // eslint-disable-next-line no-unused-vars
                var [data2, col_name2] = indexLoc(this, { "rows": [`0:${len}`], "columns": [`${col[1]}`], "type": "loc" });
            }
            else {
                throw new Error(`column ${col[1]} does not exist`);
            }

            key_column = [col[0], col[1]]
            var column_1_Unique = utils.__unique(data1);
            var column_2_unique = utils.__unique(data2);

            for (var i = 0; i < column_1_Unique.length; i++) {

                let col_value = column_1_Unique[i]
                col_dict[col_value] = {}

                for (var j = 0; j < column_2_unique.length; j++) {
                    let col2_value = column_2_unique[j];
                    col_dict[col_value][col2_value] = [];
                }
            }

        } else {

            if (column_names.includes(col[0])) {
                // eslint-disable-next-line no-redeclare
                var [data1, col_name1] = indexLoc(this, { "rows": [`0:${len}`], "columns": [`${col[0]}`], "type": "loc" });
                // console.log(data1)
            }
            else {
                throw new Error(`column ${col[0]} does not exist`);
            }
            key_column = [col[0]];

            var column_Unique = utils.__unique(data1);

            for (let i = 0; i < column_Unique.length; i++) {
                let col_value = column_Unique[i];
                col_dict[col_value] = [];
            }
        }


        let groups = new GroupBy(col_dict, key_column, this.values, column_names).group();

        return groups;
    }




    /**
     * Return a sequence of axis dimension along row and columns
     * @params col_name: the name of a column in the database.
     * @returns tensor of shape 1
     */
    column(col_name) {
        if (!this.columns.includes(col_name)) {
            throw new Error(`column ${col_name} does not exist`);
        }
        let col_indx_objs = utils.__arr_to_obj(this.columns)
        let indx = col_indx_objs[col_name]
        let data = this.col_data[indx]
        return new Series(data, { columns: [col_name] })

    }


    /**
    * Replace NaN or undefined with a specified value"
    * @param {kwargs}, {column(s): Array of column name(s) to fill. If undefined fill all columns;
    *                   value(s): Array | Scalar of value(s) to fill with. If single value is specified, we use it to fill all
    * @return {DataFrame}
    */
    fillna(kwargs = {}) {

        let params_needed = ["columns", "values"]
        if (!utils.__right_params_are_passed(kwargs, params_needed)) {
            throw Error(`Params Error: A specified parameter is not supported. Your params must be any of the following [${params_needed}], got ${Object.keys(kwargs)}`)
        }

        if (utils.__key_in_object(kwargs, "columns")) {
            //check if the column(s) exists
            kwargs['columns'].map(col => {
                if (!this.column_names.includes(col)) {
                    throw Error(`Value Error: Specified columns must be one of ${this.column_names}, got ${col}`)
                }
            })


            if (kwargs['columns'].length != kwargs['values'].length) {
                throw Error(`Lenght Error: The lenght of the columns names must be equal to the lenght of the values,
                 got column of length ${kwargs['columns'].length} but values of length ${kwargs['values'].length}`)
            }
            let new_col_data = this.col_data
            kwargs['columns'].map((col, i) => {
                let col_idx = this.column_names.indexOf(col)
                let col_data = this.col_data[col_idx]

                let __temp = []
                col_data.map(val => {     //fill the column
                    if (isNaN(val) && typeof val != "string") {
                        __temp.push(kwargs['values'][i])

                    } else {
                        __temp.push(val)
                    }
                })
                new_col_data[col_idx] = __temp

            })

            let final_data = {}
            new_col_data.map((col, i) => {
                final_data[this.column_names[i]] = col
            })

            return new DataFrame(final_data, { index: this.index })

        } else {
            //fill all columns using same value
            if (!utils.__key_in_object(kwargs, "values")) {
                throw Error("Value Error: Please specify a fill value")
            }

            let nan_val;
            if (Array.isArray(kwargs['values'])) {
                nan_val = kwargs['values'][0]
            } else {
                nan_val = kwargs["values"]

            }
            let data = []
            let values = this.values;
            let columns = this.columns;

            for (let i = 0; i < values.length; i++) {
                let temp_data = []
                let row_value = values[i]
                for (let j = 0; j < row_value.length; j++) {

                    let val = row_value[j] == 0 ? 0 : !!row_value[j]
                    if (!val) {
                        temp_data.push(nan_val)
                    } else {
                        temp_data.push(row_value[j])
                    }

                }
                data.push(temp_data);
            }

            return new DataFrame(data, { columns: columns, index: this.index })

        }

    }

    /**
     * Return a boolean same-sized object indicating if the values are NaN. NaN and undefined values,
     *  gets mapped to True values. Everything else gets mapped to False values. 
     * @return {DataFrame}
     */
    isna() {

        let new_row_data = []
        let row_data = this.values;
        let columns = this.column_names;

        row_data.map(arr => {
            let temp_arr = []
            arr.map(val => {
                // eslint-disable-next-line use-isnan
                if (val == NaN) {
                    temp_arr.push(true)
                } else if (isNaN(val) && typeof val != "string") {
                    temp_arr.push(true)
                } else {
                    temp_arr.push(false)
                }
            })
            new_row_data.push(temp_arr)
        })

        return new DataFrame(new_row_data, { columns: columns, index: this.index })
    }



    // let new_row_data = []
    // let row_data = this.values;
    // let columns = this.column_names;

    // row_data.map(arr=>{
    //     let temp_arr = []
    //     arr.map(val=>{
    //         if (isNaN(val) && typeof val != "string" ){
    //             temp_arr.push(true)
    //         }else{
    //             temp_arr.push(false)
    //         }
    //     })
    //     new_row_data.push(temp_arr)
    // })

    // // for (let i = 0; i < values.length; i++) {
    // //     let temp_data = []
    // //     let row_value = values[i]
    // //     for (let j = 0; j < row_value.length; j++) {

    // //         let val = row_value[j] == 0 ? true : !row_value[j]
    // //         temp_data.push(val)
    // //     }
    // //     data.push(temp_data);
    // // }

    // return new DataFrame(new_row_data, { columns: columns, index: this.index })


    /**
     * Obtain index containing nan values
     * @return Array list (int)
     */
    nanIndex() {

        let df_values = this.values
        let index_data = []

        for (let i = 0; i < df_values.length; i++) {

            let row_values = df_values[i]

            if (row_values.includes(NaN)) {
                index_data.push(i)
            }
        }
        return index_data
    }

    /**
     * Drop all rows containing NaN
     * @param {kwargs} kwargs [Object] {axis: [int]{o or 1}, inplace:[boolean]}
     */
    dropna(kwargs = {}) {

        let axis = kwargs["axis"] || 0;
        let inplace = kwargs["inplace"] || false;

        if (axis != 0 && axis != 1) {
            throw new Error("axis must either be 1 or 0")
        }

        let df_values = null
        let columns = null
        if (axis == 0) {
            df_values = this.values
            columns = this.columns
        }
        else {
            df_values = this.col_data
            columns = []
        }
        let data = []

        for (let i = 0; i < df_values.length; i++) {
            let values = df_values[i]

            if (!(values.includes(NaN))) {
                if (axis == 0) {
                    data.push(values);
                } else {

                    columns.push(this.columns[i])
                    if (data.length == 0) {

                        for (let j = 0; j < values.length; j++) {
                            data.push([values[j]])
                        }
                    } else {
                        for (let j = 0; j < data.length; j++) {
                            data[j].push(values[j])
                        }
                    }
                }

            }

        }

        if (inplace == true) {
            this.data = data
            this.__reset_index()
            this.columns = columns
        } else {
            return new DataFrame(data, { columns: columns })
        }

    }


    /**
     * Apply a function to each element or along a specified axis of the DataFrame. Supports JavaScipt functions
     * when axis is not specified, and accepts Tensorflow functions when axis is specified.
     * @param {kwargs} kargs is defined as {axis: undefined, 0 or 1, callable: [FUNCTION]}
     * @return Array
     */
    apply(kwargs) {
        let is_callable = utils.__is_function(kwargs["callable"]);
        if (!is_callable) {
            throw new Error("the arguement most be a function")
        }

        let callable = kwargs["callable"]
        let data = [];


        if (utils.__key_in_object(kwargs, "axis")) {
            //This accepts all tensorflow operations
            let axis = kwargs["axis"]
            let df_data;
            if (axis == 0) {
                df_data = this.values
            } else {
                df_data = this.col_data
            }

            for (let i = 0; i < df_data.length; i++) {
                let value = tf.tensor(df_data[i])
                let callable_data
                try {
                    callable_data = callable(value).arraySync()
                } catch (error) {
                    throw Error(`Callable Error: You can only apply JavaScript functions on DataFrames when axis is not specified. This operation is applied on all element, and returns a DataFrame of the same shape.`)
                }

                data.push(callable_data)
            }


        } else {
            //perform element wise operation. This accepts any JavaScript function
            let df_data = this.values
            let new_data = []
            df_data.forEach(row => {
                let new_row = []
                row.forEach(val => {
                    new_row.push(callable(val))
                })
                new_data.push(new_row)
            })
            data = new_data

        }

        if (utils.__is_1D_array(data)) {
            if (kwargs['axis'] == 0) {
                let sf = new Series(data, { index: this.index })
                return sf
            } else {
                let sf = new Series(data, { index: this.column_names })
                return sf
            }
        } else {
            let df = new DataFrame(data, { columns: this.column_names, index: this.index })
            return df

        }

    }




    /**
     * Returns Less than of DataFrame and other. Supports element wise operations
     * @param {other} DataFrame, Series, Scalar 
     * @param {axis} Number {0 for row, 1 for index} Whether to compare by the index or columns
     * @return {DataFrame}
     */
    lt(other, axis) {
        if (this.__frame_is_compactible_for_operation()) {
            if (axis == undefined) {
                axis = 0
            }
            let df = this.__logical_ops(other, "lt", axis)
            return df

        } else {
            throw Error("Dtype Error: Operation can not be performed on string type")
        }

    }

    /**
    * Returns Greater than of DataFrame and other. Supports element wise operations
    * @param {other} DataFrame, Series, Scalar 
    * @param {axis} Number {0 for row, 1 for index} Whether to compare by the index or columns
    * @return {DataFrame}
    */
    gt(other, axis) {
        if (this.__frame_is_compactible_for_operation()) {
            if (axis == undefined) {
                axis = 0
            }

            let df = this.__logical_ops(other, "gt", axis)
            return df

        } else {
            throw Error("Dtype Error: Operation can not be performed on string type")
        }

    }

    /**
    * Returns Less than or Equal to of DataFrame and other. Supports element wise operations
    * @param {other} DataFrame, Series, Scalar 
    * @param {axis} Number {0 for row, 1 for index} Whether to compare by the index or columns
    * @return {DataFrame}
    */
    le(other, axis) {
        if (this.__frame_is_compactible_for_operation()) {
            if (axis == undefined) {
                axis = 0
            }
            let df = this.__logical_ops(other, "le", axis)
            return df

        } else {
            throw Error("Dtype Error: Operation can not be performed on string type")
        }
    }

    /**
    * Returns Greater than or Equal to of DataFrame and other. Supports element wise operations
    * @param {other} DataFrame, Series, Scalar 
    * @param {axis} Number {0 for row, 1 for index} Whether to compare by the index or columns
    * @return {DataFrame}
    */
    ge(other, axis) {
        if (this.__frame_is_compactible_for_operation()) {
            if (axis == undefined) {
                axis = 0
            }
            let df = this.__logical_ops(other, "ge", axis)
            return df

        } else {
            throw Error("Dtype Error: Operation can not be performed on string type")
        }

    }

    /**
    * Returns Not Equal to of DataFrame and other. Supports element wise operations
    * @param {other} DataFrame, Series, Scalar 
    * @param {axis} Number {0 for row, 1 for index} Whether to compare by the index or columns
    * @return {DataFrame}
    */
    ne(other, axis) {
        if (this.__frame_is_compactible_for_operation()) {
            if (axis == undefined) {
                axis = 0
            }
            let df = this.__logical_ops(other, "ne", axis)
            return df

        } else {
            throw Error("Dtype Error: Operation can not be performed on string type")
        }

    }

    /**
    * Returns Greater than or Equal to of DataFrame and other. Supports element wise operations
    * @param {other} DataFrame, Series, Scalar 
    * @param {axis} Number {0 for row, 1 for index} Whether to compare by the index or columns
    * @return {DataFrame}
    */
    eq(other, axis) {
        if (this.__frame_is_compactible_for_operation()) {
            if (axis == undefined) {
                axis = 0
            }
            let df = this.__logical_ops(other, "eq", axis)
            return df

        } else {
            throw Error("Dtype Error: Operation can not be performed on string type")
        }

    }


    /**
    * Replace all occurence of a value with a new specified value"
    * @param {kwargs}, {"replace": the value you want to replace,
    *                   "with": the new value you want to replace the olde value with
    *                   "in": Array of column names to replace value in, If not specified, replace all columns} 
    * @return {Series}
    */
    replace(kwargs = {}) {
        let params_needed = ["replace", "with", "in"]
        if (!utils.__right_params_are_passed(kwargs, params_needed)) {
            throw Error(`Params Error: A specified parameter is not supported. Your params must be any of the following [${params_needed}], got ${Object.keys(kwargs)}`)
        }

        if (utils.__key_in_object(kwargs, "in")) {
            //fill specified columns only
            //check if the column(s) exists
            kwargs['in'].map(col => {
                if (!this.column_names.includes(col)) {
                    throw Error(`Value Error: Specified columns must be one of ${this.column_names}, got ${col}`)
                }
            })

            if (utils.__key_in_object(kwargs, "replace") && utils.__key_in_object(kwargs, "with")) {
                let new_col_data_obj = {}
                this.column_names.map((col, idx) => {
                    if (kwargs['in'].includes(col)) {
                        let temp_col_data = this.col_data[idx]  //retreive the column data
                        let __temp = []
                        temp_col_data.map(val => {     //replace the values
                            if (val == kwargs['replace']) {
                                __temp.push(kwargs['with'])
                            } else {
                                __temp.push(val)
                            }
                        })
                        new_col_data_obj[col] = __temp
                    } else {
                        new_col_data_obj[col] = this.col_data[idx]
                    }
                })
                return new DataFrame(new_col_data_obj, { columns: this.column_names, index: this.index })
            } else {

                throw Error("Params Error: Must specify both 'replace' and 'with' parameters.")

            }

        } else {
            //fill every occurence in all columns and rows
            if (utils.__key_in_object(kwargs, "replace") && utils.__key_in_object(kwargs, "with")) {
                let replaced_arr = []
                let old_arr = this.values

                old_arr.map(inner_arr => {
                    let temp = []
                    inner_arr.map(val => {
                        if (val == kwargs['replace']) {
                            temp.push(kwargs['with'])
                        } else {
                            temp.push(val)
                        }
                    })
                    replaced_arr.push(temp)
                })

                let df = new DataFrame(replaced_arr, { index: this.index, columns: this.column_names })
                return df


            } else {
                throw Error("Params Error: Must specify both 'replace' and 'with' parameters.")
            }
        }
    }


    //performs logical comparisons on DataFrame using Tensorflow.js
    __logical_ops(val, logical_type, axis) {
        let int_vals, other;
        if (utils.__is_number(val)) {
            other = val
        } else {
            if (val.series) {
                //series
                if (axis == 0) {
                    if (val.values.length != this.shape[0]) {
                        throw Error(`Shape Error: Operands could not be broadcast together with shapes ${this.shape} and ${val.values.length}.`)
                    }
                    other = tf.tensor(val.values)
                } else {
                    if (val.values.length != this.shape[1]) {
                        throw Error(`Shape Error: Operands could not be broadcast together with shapes ${this.shape} and ${val.values.length}.`)
                    }
                    other = tf.tensor(val.values)
                }
            } else if (Array.isArray(val)) {
                //Array of Array
                other = tf.tensor(val)
            } else {
                //DataFrame
                other = val.row_data_tensor
            }
        }

        switch (logical_type) {

            case "lt":
                int_vals = tf.tensor(this.values).less(other).arraySync()
                break;
            case "gt":
                int_vals = tf.tensor(this.values).greater(other).arraySync()
                break;
            case "le":
                int_vals = tf.tensor(this.values).lessEqual(other).arraySync()
                break;
            case "ge":
                int_vals = tf.tensor(this.values).greaterEqual(other).arraySync()
                break;
            case "ne":
                int_vals = tf.tensor(this.values).notEqual(other).arraySync()
                break;
            case "eq":
                int_vals = tf.tensor(this.values).equal(other).arraySync()
                break;
        }
        let bool_vals = utils.__map_int_to_bool(int_vals, 2)
        let df = new DataFrame(bool_vals, { columns: this.column_names, index: this.index })
        return df

    }



    //slice the corresponding arrays from tensor objects
    __get_df_from_tensor(val, col_names) {
        let len = val.shape[0]
        let new_array = []
        for (let i = 0; i < len; i++) {
            let arr = val.slice([i], [1]).arraySync()[0]
            new_array.push(arr)
        }
        return new DataFrame(new_array, { columns: col_names })

    }

    //checks if DataFrame is compaticble for arithmetic operation
    //compatible Dataframe must have only numerical dtypes
    __frame_is_compactible_for_operation() {
        let dtypes = this.dtypes
        const str = (element) => element == "string";

        if (dtypes.some(str)) {
            return false
        } else {
            return true
        }
    }


    //retreives the corresponding tensors based on specified axis
    __get_ops_tensors(tensors, axis) {
        if (utils.__is_undefined(tensors[1].series)) { //check if add operation is on a series or DataFrame
            let tensors_arr = []
            if (utils.__is_undefined(axis) || axis == 1) {
                //axis = 1 (column)
                tensors_arr.push(tensors[0].row_data_tensor)
                tensors_arr.push(tensors[1])
                return tensors_arr

            } else {
                //axis = 0 (rows)
                tensors_arr.push(tensors[0].col_data_tensor)
                tensors_arr.push(tensors[1])
                return tensors_arr
            }
        } else {
            //operation is being performed on a Dataframe or Series
            let tensors_arr = []
            if (utils.__is_undefined(axis) || axis == 1) {
                //axis = 1 (column)
                let this_tensor, other_tensor

                this_tensor = tensors[0].row_data_tensor //tensorflow uses 1 for rows axis and 0 for column axis 
                if (tensors[1].series) {
                    other_tensor = tf.tensor(tensors[1].values, [1, tensors[1].values.length])
                } else {
                    other_tensor = tensors[1].row_data_tensor

                }

                tensors_arr.push(this_tensor)
                tensors_arr.push(other_tensor)
                return tensors_arr

            } else {
                //axis = 0 (rows)
                let this_tensor, other_tensor

                this_tensor = tensors[0].row_data_tensor
                if (tensors[1].series) {
                    other_tensor = tf.tensor(tensors[1].values, [tensors[1].values.length, 1])
                } else {
                    other_tensor = tensors[1].row_data_tensor

                }

                tensors_arr.push(this_tensor)
                tensors_arr.push(other_tensor)
                return tensors_arr
            }
        }
    }

    /**
     * Transpose index and columns.
    * Reflect the DataFrame over its main diagonal by writing rows as columns and vice-versa.
    * The property T is an accessor to the method transpose().
     */
    transpose() {
        let new_values = this.col_data
        let new_index = this.column_names
        let new_col_names = this.index

        let df = new DataFrame(new_values, { columns: new_col_names, index: new_index })
        return df
    }

    /**
     * The property T is an accessor to the method transpose().
     */
    get T() {
        return this.transpose()
    }


    /**
        * Returns the data types in the DataFrame 
        * @return {Array} list of data types for each column
        */
    get ctypes() {
        let cols = this.column_names
        let d_types = this.col_types
        let sf = new Series(d_types, { index: cols })
        return sf
    }

    /**
     * Make plots of Series or DataFrame.
     * Uses the Plotly as backend, so supports Plotly's configuration parameters
     * @param {string} div Name of the div to show the plot
     * @returns {Class} Plot class that expoese different plot type
     */
<<<<<<< HEAD
    // plot(div, config = {}) {
    //     const plt = new Plot()
    //     plt.plot(this, div, config)
    // }
=======
    plot(div) {
        const plt = new Plot(this, div)
        return plt
    }
>>>>>>> 6a95f1f8



    /**
     * Returns the Tensorflow tensor backing the DataFrame Object
     * @returns {2D tensor}
     */
    get tensor() {
        return this.row_data_tensor
    }


    /**
     * Sets the data types of an DataFrame 
     * @param {Object} kwargs {column: Name of the column to cast, dtype: [float32, int32, string] data type to cast to}
     * @returns {DataFrame}
     */
    astype(kwargs = {}) {
        if (!utils.__key_in_object(kwargs, "column")) {
            throw Error("Value Error: Please specify a column to cast")
        }

        if (!utils.__key_in_object(kwargs, "dtype")) {
            throw Error("Value Error: Please specify dtype to cast to")
        }


        if (!this.column_names.includes(kwargs['column'])) {
            throw Error(`'${kwargs['column']}' not found in columns`)
        }

        let col_idx = this.column_names.indexOf(kwargs['column'])
        let new_types = this.col_types
        let col_values = this.col_data

        new_types[col_idx] = kwargs['dtype']
        let new_col_values = []
        let temp_col = col_values[col_idx]


        switch (kwargs['dtype']) {
            case "float32":
                temp_col.map(val => {
                    new_col_values.push(Number(val))
                })
                col_values[col_idx] = new_col_values
                break;
            case "int32":
                temp_col.map(val => {
                    new_col_values.push(Number(Number(val).toFixed()))
                })
                col_values[col_idx] = new_col_values

                break;
            case "string":
                temp_col.map(val => {
                    new_col_values.push(String(val))
                })
                col_values[col_idx] = new_col_values
                break;
            default:
                break;
        }

        let new_col_obj = {}
        this.column_names.forEach((cname, i) => {
            new_col_obj[cname] = col_values[i]
        })

        let df = new DataFrame(new_col_obj, { dtypes: new_types, index: this.index })
        return df

    }

    /**
    * Return the unique values along an axis
    * @param {axis} Int, 0 for row, and 1 for column. Default to 1
    * @return {Object}
    */
    unique(axis = 1) {
        if (axis == undefined || axis > 1 || axis < 0) {
            throw Error(`Axis Error: Please specify a correct axis. Axis must either be '0' or '1', got ${axis}`)
        }
        let _unique = {}
        if (axis == 1) {
            //column
            let col_names = this.column_names
            col_names.forEach(cname => {
                _unique[cname] = this[cname].unique().values
            })

        } else {
            let rows = this.values
            let _index = this.index
            rows.forEach((row, i) => {
                let data_set = new Set(row)
                _unique[_index[i]] = Array.from(data_set)
            })
        }

        return _unique

    }

    /**
     * Return the number of unique value along an axis
     * @param {axis} Int, 0 for row, and 1 for column. Default to 1
     * @return {Series}
     */
    nunique(axis = 1) {
        if (axis == undefined || axis > 1 || axis < 0) {
            throw Error(`Axis Error: Please specify a correct axis. Axis must either be '0' or '1', got ${axis}`)
        }

        let _nunique = []
        if (axis == 1) {
            //column
            let col_names = this.column_names
            col_names.forEach(cname => {
                _nunique.push(this[cname].unique().values.length)
            })
            let sf = new Series(_nunique, { index: this.column_names })
            return sf

        } else {
            let rows = this.values
            rows.forEach(row => {
                let data_set = new Set(row)
                _nunique.push(Array.from(data_set).length)
            })

        } let sf = new Series(_nunique, { index: this.index })
        return sf

    }



    /**
     * Change axes labels. Object values must be unique (1-to-1). 
     * Labels not contained in a dict / Series will be left as-is. Extra labels listed don’t throw an error.
     * @param {Object} kwargs {mapper: Dict-like or functions transformations to apply to that axis’ values,
     *                          axis: Int, 0 for row, and 1 for column. Default to 1,
     *                         inplace: Whether to return a new DataFrame. If True then value of copy is ignored.
     * @returns {DataFrame}
     */
    rename(kwargs = {}) {

        let params_needed = ["mapper", "inplace", "axis"]
        if (!utils.__right_params_are_passed(kwargs, params_needed)) {
            throw Error(`Params Error: A specified parameter is not supported. Your params must be any of the following [${params_needed}], got ${Object.keys(kwargs)}`)
        }
        // utils.__in_object(kwargs, "columns", "value not defined")
        if (!utils.__key_in_object(kwargs, "inplace")) {
            kwargs['inplace'] = false
        }
        if (!utils.__key_in_object(kwargs, "axis")) {
            kwargs['axis'] = 1
        }
        if (!utils.__key_in_object(kwargs, "mapper")) {
            throw Error("Please specify a mapper object")
        }

        if (kwargs['axis'] == 1) {
            //columns
            let old_col_names = Object.keys(kwargs['mapper'])
            let new_col_names = Object.values(kwargs['mapper'])
            let col_names = this.column_names


            old_col_names.forEach((cname, i) => {
                if (!col_names.includes(cname)) {
                    throw Error(`Label Error: Specified column '${cname}' not found in column axis`)
                }
                let idx = col_names.indexOf(cname)
                col_names[idx] = new_col_names[i]

            })
            if (kwargs['inplace']) {
                this.columns = col_names
                this.__set_col_property(this, this.col_data, col_names, old_col_names)
            } else {
                let df = this.copy()
                df.columns = col_names
                this.__set_col_property(df, df.col_data, col_names, old_col_names)
                return df
            }
        } else {
            //row
            let old_index = Object.keys(kwargs['mapper'])
            let row_index = this.index
            let new_index = []

            row_index.forEach(idx => {
                if (old_index.includes(idx)) {
                    new_index.push(kwargs['mapper'][idx])
                } else {
                    new_index.push(idx)
                }
            })

            if (kwargs['inplace']) {
                this.__set_index(new_index)
            } else {
                let df = this.copy()
                df.__set_index(new_index)
                return df
            }


        }


    }


    //set all columns to DataFrame Property. This ensures easy access to columns as Series
    __set_col_property(self, col_vals, col_names, old_col_names) {
        //delete old name
        old_col_names.forEach(name => {
            delete self[name]
        })

        col_vals.forEach((col, i) => {
            // self[col_names[i]] = new Series(col, { columns: col_names[i], index: self.index })
            Object.defineProperty(self, col_names[i], {
                get() {
                    return new Series(col, { columns: col_names[i], index: self.index })
                }
            })
        });

    }
}
<|MERGE_RESOLUTION|>--- conflicted
+++ resolved
@@ -1858,17 +1858,10 @@
      * @param {string} div Name of the div to show the plot
      * @returns {Class} Plot class that expoese different plot type
      */
-<<<<<<< HEAD
-    // plot(div, config = {}) {
-    //     const plt = new Plot()
-    //     plt.plot(this, div, config)
-    // }
-=======
     plot(div) {
         const plt = new Plot(this, div)
         return plt
     }
->>>>>>> 6a95f1f8
 
 
 
