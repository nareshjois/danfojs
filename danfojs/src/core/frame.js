--- conflicted
+++ resolved
@@ -1,12 +1,7 @@
 import Ndframe from "./generic"
 import * as tf from '@tensorflow/tfjs-node'
 import { Utils } from "./utils"
-<<<<<<< HEAD
-// import { Configs } from '../config/config'
-
-=======
 import GroupBy from "./groupby"
->>>>>>> 50c201e2
 const utils = new Utils
 // const config = new Configs()
 
@@ -118,15 +113,10 @@
 
         if (Object.prototype.hasOwnProperty.call(kwargs, "columns")) {
             if (Array.isArray(kwargs["columns"])) {
-<<<<<<< HEAD
                 if (kwargs["columns"].length == 1 && typeof kwargs["columns"][0] == "string") {
 
                     if (kwargs["columns"][0].includes(":")) {
 
-=======
-                if(kwargs["columns"].length ==1 && kwargs["columns"][0].includes(":")){
-                        
->>>>>>> 50c201e2
                         let row_split = kwargs["columns"][0].split(":")
                         let start, end;
 
@@ -139,27 +129,13 @@
                             start = parseInt(axes.indexOf(row_split[0]));
                             end = parseInt(axes.indexOf(row_split[1]));
                         }
-<<<<<<< HEAD
-                        console.log(start, end)
-
-                        if (typeof start == "number" && typeof end == "number") {
-=======
                         // console.log(start,end)
->>>>>>> 50c201e2
 
                             columns = utils.range(start, end);
                             isColumnSplit = true;
                         }
-<<<<<<< HEAD
-
-                    } else {
-                        throw new Error("numbers in string must be separated by ':'")
-                    }
-                } else {
-=======
                         
                 }else{
->>>>>>> 50c201e2
                     columns = kwargs["columns"];
                 }
 
@@ -401,13 +377,8 @@
 
         let data_length = this.shape[0]
 
-<<<<<<< HEAD
-        this.__inObject(kwargs, "column", "column name not specified");
-        this.__inObject(kwargs, "value", "column value not specified");
-=======
         utils.inObject(kwargs,"column","column name not specified");
         utils.inObject(kwargs,"value","column value not specified");
->>>>>>> 50c201e2
 
         let value = kwargs["value"]
         let column_name = kwargs["column"]
