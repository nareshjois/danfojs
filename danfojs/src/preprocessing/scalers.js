--- conflicted
+++ resolved
@@ -1,4 +1,3 @@
-<<<<<<< HEAD
 import * as tf from '@tensorflow/tfjs-node'
 import { Series } from "../core/series"
 import { DataFrame } from "../core/frame"
@@ -184,10 +183,4 @@
         return [q1,q2]
 
     }
-}
-=======
-//standard scaler
-
-
-// min max scaler
->>>>>>> b5faf8af
+}