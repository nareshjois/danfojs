--- conflicted
+++ resolved
@@ -7,85 +7,85 @@
 
 describe("DataFrame", function () {
 
-    // describe("Subsetting by column names", function () {
-    //     it("retrieves the col data created from an df with two columns", function () {
-    //         let data = { alpha: ["A", "B", "C", "D"], val_count: [1, 2, 3, 4] };
-    //         let df = new DataFrame(data);
-    //         assert.deepEqual(df["alpha"].values, ["A", "B", "C", "D"]);
-    //         assert.deepEqual(df["val_count"].values, [1, 2, 3, 4]);
-    //     });
-    //     it("retrieves the column data from an df with three columns", function () {
-    //         let data = { alpha: ["A", "B", "C", "D"], val_count: [1, 2, 3, 4], val_sum: [20.3, 30.456, 40.90, 90.1] };
-    //         let df = new DataFrame(data);
-    //         assert.deepEqual(df["alpha"].values, ["A", "B", "C", "D"]);
-    //         assert.deepEqual(df["val_count"].values, [1, 2, 3, 4]);
-    //         assert.deepEqual(df["val_sum"].values, [20.3, 30.456, 40.90, 90.1]);
-    //     });
-
-    //     it("Set column count by subseting", function () {
-    //         let data = { alpha: ["A", "B", "C", "D"], val_count: [1, 2, 3, 4], val_sum: [20.3, 30.456, 40.90, 90.1] };
-    //         let df = new DataFrame(data);
-    //         df["alpha"] = ["E", "F", "G", "H"]
-    //         assert.deepEqual(df["alpha"].values, ["E", "F", "G", "H"]);
-    //         assert.deepEqual(df.values[0], ['E', 1, 20.3]);
-    //         assert.deepEqual(df.dtypes, ["string", "int32", "float32",]);
-    //         assert.deepEqual(df["val_count"].values, [1, 2, 3, 4]);
-    //         assert.deepEqual(df["val_sum"].values, [20.3, 30.456, 40.90, 90.1]);
-    //     });
-
-    //     it("Correct dtype is set after setting a column by subseting", function () {
-    //         let data = { alpha: ["A", "B", "C", "D"], val_count: [1, 2, 3, 4], val_sum: [20.3, 30.456, 40.90, 90.1] };
-    //         let df = new DataFrame(data);
-    //         df["alpha"] = [2.4, 5.6, 32.5, 1]
-
-    //         assert.deepEqual(df["alpha"].values, [2.4, 5.6, 32.5, 1]);
-    //         assert.deepEqual(df.values[0], [2.4, 1, 20.3]);
-    //         assert.deepEqual(df.values[1], [5.6, 2, 30.456]);
-    //         assert.deepEqual(df.values[2], [32.5, 3, 40.90]);
-    //         assert.deepEqual(df.values[3], [1, 4, 90.1]);
-
-    //         df["val_count"] = ["A", "B", "C", "D"]
-    //         assert.deepEqual(df["val_count"].values, ["A", "B", "C", "D"]);
-    //         assert.deepEqual(df.dtypes, ["float32", "string", "float32",]);
-    //     });
-
-    //     it("retrieves the col data created from an df with two columns in low memory mode", function () {
-    //         let data = { alpha: ["A", "B", "C", "D"], val_count: [1, 2, 3, 4] };
-    //         let df = new DataFrame(data, { config: { lowMemoryMode: true } });
-    //         assert.deepEqual(df["alpha"].values, ["A", "B", "C", "D"]);
-    //         assert.deepEqual(df["val_count"].values, [1, 2, 3, 4]);
-    //     });
-    //     it("retrieves the column data from an df with threee columns in low memory mode", function () {
-    //         let data = { alpha: ["A", "B", "C", "D"], val_count: [1, 2, 3, 4], val_sum: [20.3, 30.456, 40.90, 90.1] };
-    //         let df = new DataFrame(data, { config: { lowMemoryMode: true } });
-    //         assert.deepEqual(df["alpha"].values, ["A", "B", "C", "D"]);
-    //         assert.deepEqual(df["val_count"].values, [1, 2, 3, 4]);
-    //         assert.deepEqual(df["val_sum"].values, [20.3, 30.456, 40.90, 90.1]);
-    //     });
-
-    //     it("Set column count by subseting (low memory mode) ", function () {
-    //         let data = { alpha: ["A", "B", "C", "D"], val_count: [1, 2, 3, 4], val_sum: [20.3, 30.456, 40.90, 90.1] };
-    //         let df = new DataFrame(data, { config: { lowMemoryMode: true } });
-    //         df["alpha"] = ["E", "F", "G", "H"]
-    //         assert.deepEqual(df["alpha"].values, ["E", "F", "G", "H"]);
-    //         assert.deepEqual(df.values[0], ['E', 1, 20.3]);
-    //         assert.deepEqual(df.dtypes, ["string", "int32", "float32",]);
-    //         assert.deepEqual(df["val_count"].values, [1, 2, 3, 4]);
-    //         assert.deepEqual(df["val_sum"].values, [20.3, 30.456, 40.90, 90.1]);
-    //     });
-
-    //     it("Correct dtype is set after setting a column by subseting (low memory mode) ", function () {
-    //         let data = { alpha: ["A", "B", "C", "D"], val_count: [1, 2, 3, 4], val_sum: [20.3, 30.456, 40.90, 90.1] };
-    //         let df = new DataFrame(data, { config: { lowMemoryMode: true } });
-    //         df["alpha"] = [2.4, 5.6, 32.5, 1]
-    //         assert.deepEqual(df["alpha"].values, [2.4, 5.6, 32.5, 1]);
-    //         assert.deepEqual(df.values[0], [2.4, 1, 20.3]);
-    //         assert.deepEqual(df.values[1], [5.6, 2, 30.456]);
-    //         assert.deepEqual(df.values[2], [32.5, 3, 40.90]);
-    //         assert.deepEqual(df.values[3], [1, 4, 90.1]);
-    //         assert.deepEqual(df.dtypes, ["float32", "int32", "float32",]);
-    //     });
-    // })
+    describe("Subsetting by column names", function () {
+        it("retrieves the col data created from an df with two columns", function () {
+            let data = { alpha: ["A", "B", "C", "D"], val_count: [1, 2, 3, 4] };
+            let df = new DataFrame(data);
+            assert.deepEqual(df["alpha"].values, ["A", "B", "C", "D"]);
+            assert.deepEqual(df["val_count"].values, [1, 2, 3, 4]);
+        });
+        it("retrieves the column data from an df with three columns", function () {
+            let data = { alpha: ["A", "B", "C", "D"], val_count: [1, 2, 3, 4], val_sum: [20.3, 30.456, 40.90, 90.1] };
+            let df = new DataFrame(data);
+            assert.deepEqual(df["alpha"].values, ["A", "B", "C", "D"]);
+            assert.deepEqual(df["val_count"].values, [1, 2, 3, 4]);
+            assert.deepEqual(df["val_sum"].values, [20.3, 30.456, 40.90, 90.1]);
+        });
+
+        it("Set column count by subseting", function () {
+            let data = { alpha: ["A", "B", "C", "D"], val_count: [1, 2, 3, 4], val_sum: [20.3, 30.456, 40.90, 90.1] };
+            let df = new DataFrame(data);
+            df["alpha"] = ["E", "F", "G", "H"]
+            assert.deepEqual(df["alpha"].values, ["E", "F", "G", "H"]);
+            assert.deepEqual(df.values[0], ['E', 1, 20.3]);
+            assert.deepEqual(df.dtypes, ["string", "int32", "float32",]);
+            assert.deepEqual(df["val_count"].values, [1, 2, 3, 4]);
+            assert.deepEqual(df["val_sum"].values, [20.3, 30.456, 40.90, 90.1]);
+        });
+
+        it("Correct dtype is set after setting a column by subseting", function () {
+            let data = { alpha: ["A", "B", "C", "D"], val_count: [1, 2, 3, 4], val_sum: [20.3, 30.456, 40.90, 90.1] };
+            let df = new DataFrame(data);
+            df["alpha"] = [2.4, 5.6, 32.5, 1]
+
+            assert.deepEqual(df["alpha"].values, [2.4, 5.6, 32.5, 1]);
+            assert.deepEqual(df.values[0], [2.4, 1, 20.3]);
+            assert.deepEqual(df.values[1], [5.6, 2, 30.456]);
+            assert.deepEqual(df.values[2], [32.5, 3, 40.90]);
+            assert.deepEqual(df.values[3], [1, 4, 90.1]);
+
+            df["val_count"] = ["A", "B", "C", "D"]
+            assert.deepEqual(df["val_count"].values, ["A", "B", "C", "D"]);
+            assert.deepEqual(df.dtypes, ["float32", "string", "float32",]);
+        });
+
+        it("retrieves the col data created from an df with two columns in low memory mode", function () {
+            let data = { alpha: ["A", "B", "C", "D"], val_count: [1, 2, 3, 4] };
+            let df = new DataFrame(data, { config: { lowMemoryMode: true } });
+            assert.deepEqual(df["alpha"].values, ["A", "B", "C", "D"]);
+            assert.deepEqual(df["val_count"].values, [1, 2, 3, 4]);
+        });
+        it("retrieves the column data from an df with threee columns in low memory mode", function () {
+            let data = { alpha: ["A", "B", "C", "D"], val_count: [1, 2, 3, 4], val_sum: [20.3, 30.456, 40.90, 90.1] };
+            let df = new DataFrame(data, { config: { lowMemoryMode: true } });
+            assert.deepEqual(df["alpha"].values, ["A", "B", "C", "D"]);
+            assert.deepEqual(df["val_count"].values, [1, 2, 3, 4]);
+            assert.deepEqual(df["val_sum"].values, [20.3, 30.456, 40.90, 90.1]);
+        });
+
+        it("Set column count by subseting (low memory mode) ", function () {
+            let data = { alpha: ["A", "B", "C", "D"], val_count: [1, 2, 3, 4], val_sum: [20.3, 30.456, 40.90, 90.1] };
+            let df = new DataFrame(data, { config: { lowMemoryMode: true } });
+            df["alpha"] = ["E", "F", "G", "H"]
+            assert.deepEqual(df["alpha"].values, ["E", "F", "G", "H"]);
+            assert.deepEqual(df.values[0], ['E', 1, 20.3]);
+            assert.deepEqual(df.dtypes, ["string", "int32", "float32",]);
+            assert.deepEqual(df["val_count"].values, [1, 2, 3, 4]);
+            assert.deepEqual(df["val_sum"].values, [20.3, 30.456, 40.90, 90.1]);
+        });
+
+        it("Correct dtype is set after setting a column by subseting (low memory mode) ", function () {
+            let data = { alpha: ["A", "B", "C", "D"], val_count: [1, 2, 3, 4], val_sum: [20.3, 30.456, 40.90, 90.1] };
+            let df = new DataFrame(data, { config: { lowMemoryMode: true } });
+            df["alpha"] = [2.4, 5.6, 32.5, 1]
+            assert.deepEqual(df["alpha"].values, [2.4, 5.6, 32.5, 1]);
+            assert.deepEqual(df.values[0], [2.4, 1, 20.3]);
+            assert.deepEqual(df.values[1], [5.6, 2, 30.456]);
+            assert.deepEqual(df.values[2], [32.5, 3, 40.90]);
+            assert.deepEqual(df.values[3], [1, 4, 90.1]);
+            assert.deepEqual(df.dtypes, ["float32", "int32", "float32",]);
+        });
+    })
 
     describe("addColumn", function () {
         it("Add new array values to DataFrame works", function () {
@@ -165,2735 +165,6 @@
         });
     })
 
-<<<<<<< HEAD
-    // describe("drop", function () {
-    //     it("throw error for wrong column name", function () {
-    //         const data = [[1, 2, 3], [4, 5, 6]];
-    //         const cols = ["A", "B", "C"];
-    //         const df = new DataFrame(data, { columns: cols });
-    //         assert.throws(function () {
-    //             df.drop({ columns: ["3"] });
-    //         },
-    //             Error,
-    //             'ParamError: specified column "3" not found in columns');
-    //     });
-    //     it("throw error for wrong row index", function () {
-    //         const data = [[1, 2, 3], [4, 5, 6]];
-    //         const cols = ["A", "B", "C"];
-    //         const df = new DataFrame(data, { columns: cols });
-    //         assert.throws(function () { df.drop({ index: [10] }); },
-    //             Error, 'ParamError: specified index "10" not found in indices');
-    //     });
-
-    //     it("drop a column inplace", function () {
-    //         const data = [[1, 2, 3], [4, 5, 6]];
-    //         const cols = ["A", "B", "C"];
-    //         const df = new DataFrame(data, { columns: cols });
-    //         df.drop({ columns: ["C", "B"], inplace: true });
-    //         assert.deepEqual(df.columns, ["A"]);
-    //         assert.deepEqual(df.values, [[1], [4]]);
-    //         assert.deepEqual(df["A"].values, [1, 4]);
-    //         assert.deepEqual(df.dtypes, ["int32"]);
-    //     });
-    //     it("drop a column inplace in low memory mode", function () {
-    //         const data = [[1, 2, 3], [4, 5, 6]];
-    //         const cols = ["A", "B", "C"];
-    //         const df = new DataFrame(data, { columns: cols, config: { lowMemoryMode: true } });
-    //         df.drop({ columns: ["C", "B"], inplace: true });
-    //         assert.deepEqual(df.columns, ["A"]);
-    //         assert.deepEqual(df.values, [[1], [4]]);
-    //         assert.deepEqual(df["A"].values, [1, 4]);
-    //         assert.deepEqual(df.dtypes, ["int32"]);
-    //     });
-    //     it("drop a scalar column inplace", function () {
-    //         const data = [[1, 2, 3], [4, 5, 6]];
-    //         const cols = ["A", "B", "C"];
-    //         const df = new DataFrame(data, { columns: cols });
-    //         df.drop({ columns: "C", inplace: true });
-    //         assert.deepEqual(df.columns, ["A", "B"]);
-    //         assert.deepEqual(df.values, [[1, 2], [4, 5]]);
-    //         assert.deepEqual(df["A"].values, [1, 4]);
-    //         assert.deepEqual(df["B"].values, [2, 5]);
-    //     });
-    //     it("check if data is updated after column is dropped", function () {
-    //         const data = [[1, 2, 3], [4, 5, 6]];
-    //         const cols = ["A", "B", "C"];
-    //         const df = new DataFrame(data, { columns: cols });
-    //         df.drop({ columns: ["C"], inplace: true });
-    //         const new_data = [[1, 2], [4, 5]];
-    //         assert.deepEqual(df.values, new_data);
-    //         assert.deepEqual(df.dtypes.length, 2);
-
-    //     });
-
-    //     it("check if data is updated after row is dropped", function () {
-    //         const data = [[1, 2, 3], [4, 5, 6]];
-    //         const cols = ["A", "B", "C"];
-    //         const dfNew = new DataFrame(data, { columns: cols });
-    //         const df = dfNew.drop({ index: [0] }) as DataFrame;
-    //         const new_data = [[4, 5, 6]];
-    //         assert.deepEqual(df.values, new_data);
-    //         assert.deepEqual(df.dtypes, ["int32", "int32", "int32"]);
-    //         assert.deepEqual(df["A"].values, [4]);
-    //         assert.deepEqual(df["B"].values, [5]);
-    //         assert.deepEqual(df["C"].values, [6]);
-    //         assert.deepEqual(df.columns, cols);
-    //         assert.notDeepEqual(dfNew, df)
-    //     });
-    //     it("check if data is updated after row is dropped (inplace)", function () {
-    //         const data = [[1, 2, 3], [4, 5, 6]];
-    //         const cols = ["A", "B", "C"];
-    //         const df = new DataFrame(data, { columns: cols });
-    //         df.drop({ index: [0], inplace: true });
-    //         const new_data = [[4, 5, 6]];
-    //         assert.deepEqual(df.values, new_data);
-    //         assert.deepEqual(df.dtypes, ["int32", "int32", "int32"]);
-    //         assert.deepEqual(df["A"].values, [4]);
-    //         assert.deepEqual(df["B"].values, [5]);
-    //         assert.deepEqual(df["C"].values, [6]);
-    //         assert.deepEqual(df.columns, cols);
-    //     });
-    //     it("check if new dataframe is properly created after column is dropped (not-in-inplace)", function () {
-    //         const data = [[1, 2, 3], [4, 5, 6]];
-    //         const cols = ["A", "B", "C"];
-    //         const df = new DataFrame(data, { columns: cols });
-    //         const df_drop = df.drop({ columns: ["C"], inplace: false }) as DataFrame;
-
-    //         const expected_data = [[1, 2], [4, 5]];
-    //         const expected_cols = ["A", "B"];
-    //         const expected_df = new DataFrame(expected_data, { columns: expected_cols });
-    //         assert.deepEqual(df_drop.values, expected_df.values);
-    //     });
-    //     it("check that the dtype is updated after column drop", function () {
-    //         const data = [[1, 2, 3], [4, 5, 6]];
-    //         const cols = ["A", "B", "C"];
-    //         const df = new DataFrame(data, { columns: cols });
-    //         df.drop({ columns: ["A"], inplace: true });
-    //         const dtype = ['int32', 'int32'];
-    //         assert.deepEqual(df.dtypes, dtype);
-    //     });
-    //     it("drop row by single string labels", function () {
-    //         const data = [[1, 2, 3], [4, 5, 6], [20, 34, 5]];
-    //         const cols = ["A", "B", "C"];
-    //         const df = new DataFrame(data, { columns: cols, index: ["a", "b", "c"] });
-    //         df.drop({ index: ["a"], inplace: true });
-    //         const new_data = [[4, 5, 6], [20, 34, 5]];
-    //         assert.deepEqual(df.values, new_data);
-    //     });
-    //     it("drop row by two or more string labels", function () {
-    //         const data = [[1, 2, 3], [4, 5, 6], [20, 34, 5], [2, 3.4, 5], [2.0, 340, 5]];
-    //         const cols = ["A", "B", "C"];
-    //         const df = new DataFrame(data, { columns: cols, index: ["a", "b", "c", "d", "e"] });
-    //         df.drop({ index: ["a", "b"], inplace: true });
-    //         const new_data = [[20, 34, 5], [2, 3.4, 5], [2.0, 340, 5]];
-    //         assert.deepEqual(df.values, new_data);
-
-    //     });
-    //     it("drop row by two or more string labels with numeric index", function () {
-    //         const data = [[1, 2, 3], [4, 5, 6], [20, 34, 5], [2, 3.4, 5], [2.0, 340, 5]];
-    //         const cols = ["A", "B", "C"];
-    //         const df = new DataFrame(data, { columns: cols, index: ["a", "b", 1, "d", "e"] });
-    //         df.drop({ index: [1, "b"], inplace: true });
-    //         const new_data = [[1, 2, 3], [2, 3.4, 5], [2.0, 340, 5]]
-    //         assert.deepEqual(df.values, new_data);
-    //         assert.deepEqual(df.index, ["a", "d", "e"]);
-
-    //     });
-    // });
-
-    // describe("head", function () {
-    //     it("Gets the first n rows in a DataFrame", function () {
-    //         const data = [[1, 2, 3], [4, 5, 6], [20, 30, 40], [39, 89, 78]];
-    //         const cols = ["A", "B", "C"];
-    //         const df = new DataFrame(data, { columns: cols });
-    //         assert.deepEqual(df.head(2).values, [[1, 2, 3], [4, 5, 6]]);
-    //     });
-    //     it("Throws error if row specified is greater than values", function () {
-    //         const data = [[1, 2, 3], [4, 5, 6], [20, 30, 40], [39, 89, 78]];
-    //         const cols = ["A", "B", "C"];
-    //         const df = new DataFrame(data, { columns: cols });
-    //         assert.throws(() => df.head(10), Error,
-    //             "ParamError: Number of rows cannot be greater than available rows in data");
-    //     });
-    //     it("Throws error if row specified is less than 0", function () {
-    //         const data = [[1, 2, 3], [4, 5, 6], [20, 30, 40], [39, 89, 78]];
-    //         const cols = ["A", "B", "C"];
-    //         const df = new DataFrame(data, { columns: cols });
-    //         assert.throws(() => df.head(-1), Error,
-    //             "ParamError: Number of rows cannot be less than 1");
-    //     });
-
-    // });
-
-    // describe("tail", function () {
-    //     it("Prints the last n rows of a DataFrame", function () {
-    //         const data = [[1, 2, 3], [4, 5, 6], [20, 30, 40], [39, 89, 78]];
-    //         const cols = ["A", "B", "C"];
-    //         const df = new DataFrame(data, { columns: cols });
-    //         assert.deepEqual(df.tail(2).values, [[20, 30, 40], [39, 89, 78]]);
-    //     });
-    //     it("Throws error if row specified is greater than values", function () {
-    //         const data = [[1, 2, 3], [4, 5, 6], [20, 30, 40], [39, 89, 78]];
-    //         const cols = ["A", "B", "C"];
-    //         const df = new DataFrame(data, { columns: cols });
-    //         assert.throws(() => df.tail(10), Error,
-    //             "ParamError: Number of rows cannot be greater than available rows in data");
-    //     });
-    //     it("Throws error if row specified is less than 0", function () {
-    //         const data = [[1, 2, 3], [4, 5, 6], [20, 30, 40], [39, 89, 78]];
-    //         const cols = ["A", "B", "C"];
-    //         const df = new DataFrame(data, { columns: cols });
-    //         assert.throws(() => df.tail(-1), Error,
-    //             "ParamError: Number of rows cannot be less than 1");
-    //     });
-    //     it("Return last 3 row index in a DataFrame", function () {
-    //         const data = [[1, 2, 3], [4, 5, 6], [20, 30, 40], [39, 89, 78]];
-    //         const cols = ["A", "B", "C"];
-    //         const df = new DataFrame(data, { columns: cols });
-    //         assert.deepEqual(df.tail(2).index, [2, 3]);
-    //     });
-    //     it("Check print format on head call", function () {
-    //         const data = [[1, 2, 34, 5, 0, 6, 4, 5, 6, 7], [20, 30, 40, 39, 89, 78, 45, 56, 56, 45]];
-    //         const df = new DataFrame(data);
-    //         assert.deepEqual(df.tail(2).values, [[1, 2, 34, 5, 0, 6, 4, 5, 6, 7], [20, 30, 40, 39, 89, 78, 45, 56, 56, 45]]);
-    //     });
-    // });
-
-    // describe("sample", function () {
-    //     it("Samples n number of random elements from a DataFrame", async function () {
-    //         const data = [[1, 2, 3], [4, 5, 6], [20, 30, 40], [39, 89, 78], [100, 200, 300]];
-    //         const cols = ["A", "B", "C"];
-    //         const df = new DataFrame(data, { columns: cols });
-    //         const expected = [[1, 2, 3], [20, 30, 40]];
-    //         const values = (await df.sample(2)).values;
-    //         assert.deepEqual(values, expected);
-    //     });
-    //     it("Throw error if n is greater than lenght of Dataframe", async function () {
-    //         const data = [[1, 2, 3], [4, 5, 6], [20, 30, 40], [39, 89, 78], [100, 200, 300]];
-    //         const cols = ["A", "B", "C"];
-    //         const df = new DataFrame(data, { columns: cols });
-    //         try {
-    //             await df.sample(100);
-    //         } catch (e: any) {
-    //             expect(e).to.be.instanceOf(Error);
-    //             expect(e.message).to.eql('ParamError: Sample size cannot be bigger than number of rows');
-    //         }
-    //     });
-    //     it("Throw error if n is less than 0", async function () {
-    //         const data = [[1, 2, 3], [4, 5, 6], [20, 30, 40], [39, 89, 78], [100, 200, 300]];
-    //         const cols = ["A", "B", "C"];
-    //         const df = new DataFrame(data, { columns: cols });
-    //         try {
-    //             await df.sample(-2);
-    //         } catch (e: any) {
-    //             expect(e).to.be.instanceOf(Error);
-    //             expect(e.message).to.eql('ParamError: Sample size cannot be less than 1');
-    //         }
-    //     });
-    //     it("Throw error if n is 0", async function () {
-    //         const data = [[1, 2, 3], [4, 5, 6], [20, 30, 40], [39, 89, 78], [100, 200, 300]];
-    //         const cols = ["A", "B", "C"];
-    //         const df = new DataFrame(data, { columns: cols });
-    //         try {
-    //             await df.sample(0);
-    //         } catch (e: any) {
-    //             expect(e).to.be.instanceOf(Error);
-    //             expect(e.message).to.eql('ParamError: Sample size cannot be less than 1');
-    //         }
-    //     });
-    //     it("Seed works and random number is reproducible", async function () {
-    //         const data = [[1, 2, 3], [4, 5, 6], [20, 30, 40], [39, 89, 78], [100, 200, 300]];
-    //         const cols = ["A", "B", "C"];
-    //         const df = new DataFrame(data, { columns: cols });
-    //         const values1 = (await df.sample(2, { seed: 453 })).values;
-    //         const values2 = (await df.sample(2, { seed: 453 })).values;
-    //         const values3 = (await df.sample(2, { seed: 1 })).values;
-
-    //         assert.deepEqual(values1, values2);
-    //         assert.notDeepEqual(values1, values3);
-
-    //     });
-    // });
-
-    // describe("loc", function () {
-
-    //     it("throw error for wrong column name", function () {
-    //         const data = [[1, 2, 3], [4, 5, 6]];
-    //         const cols = ["A", "B", "C"];
-    //         const df = new DataFrame(data, { columns: cols });
-    //         assert.throws(function () {
-    //             df.loc({ "rows": [0, 1], "columns": ["A", "D"] });
-    //         },
-    //             Error,
-    //             "IndexError: Specified column (D) not found");
-    //     });
-
-    //     it(`check data after selecting { "rows": ["0", "1"], "columns": ["B", "C"] }`, function () {
-    //         const data = [[1, 2, 3], [4, 5, 6]];
-    //         const cols = ["A", "B", "C"];
-    //         const df = new DataFrame(data, { columns: cols, index: ["0", "1"] });
-
-    //         const colDf = df.loc({ "rows": ["0", "1"], "columns": ["B", "C"] });
-    //         const expected = [[2, 3], [5, 6]];
-
-    //         assert.deepEqual(colDf.values, expected);
-
-    //     });
-    //     it("check data after selecting row index", function () {
-    //         const data = [[1, 2, 3], [4, 5, 6]];
-    //         const cols = ["A", "B", "C"];
-    //         const df = new DataFrame(data, { columns: cols, index: [0, 1] });
-
-    //         const colDf = df.loc({ "rows": ["1"], "columns": ["B"] });
-    //         const expected = [[5]];
-
-    //         assert.deepEqual(colDf.values, expected);
-
-    //     });
-    //     it("check data after selecting with single row index", function () {
-    //         const data = [[1, 2, 3], [4, 5, 6]];
-    //         const cols = ["A", "B", "C"];
-    //         const df = new DataFrame(data, { columns: cols, index: ["0", "1"] });
-
-    //         const colDf = df.loc({ "rows": [`"1"`], "columns": ["B", "C"] });
-    //         const expected = [[5, 6]];
-
-    //         assert.deepEqual(colDf.values, expected);
-
-    //     });
-    //     it("check data after selecting with single column index", function () {
-    //         const data = [[1, 2, 3], [4, 5, 6]];
-    //         const cols = ["A", "B", "C"];
-    //         const df = new DataFrame(data, { columns: cols, index: ["0", "1"] });
-
-    //         const colDf = df.loc({ "rows": [`"0"`], "columns": ["A"] });
-    //         const expected = [[1]];
-
-    //         assert.deepEqual(colDf.values, expected);
-
-    //     });
-    //     it("check data after row and column slice", function () {
-    //         const data = [[1, 2, 3], [4, 5, 6], [20, 30, 40], [39, 89, 78]];
-    //         const cols = ["A", "B", "C"];
-    //         const df = new DataFrame(data, { columns: cols, index: ["0", "1", "2", "3"] });
-
-    //         const colDf = df.loc({ "rows": [`'0':'2'`], "columns": ["B:C"] });
-    //         const expected = [[2], [5]];
-
-    //         assert.deepEqual(colDf.values, expected);
-
-    //     });
-    //     it("check data after row slice", function () {
-    //         const data = [[1, 2, 3], [4, 5, 6], [20, 30, 40], [39, 89, 78]];
-    //         const cols = ["A", "B", "C"];
-    //         const df = new DataFrame(data, { columns: cols });
-
-    //         const colDf = df.loc({ "rows": [`0:2`], "columns": ["B", "C"] });
-    //         const expected = [[2, 3], [5, 6]];
-
-    //         assert.deepEqual(colDf.values, expected);
-
-    //     });
-    //     it(`check data after column slice ["A:C"]`, function () {
-    //         const data = [[1, 2, 3], [4, 5, 6], [20, 30, 40], [39, 89, 78]];
-    //         const cols = ["A", "B", "C"];
-    //         const df = new DataFrame(data, { columns: cols, index: ["0", "1", "2", "3"] });
-
-    //         const colDf = df.loc({ "rows": ["0", "1"], "columns": ["A:C"] });
-    //         const expected = [[1, 2], [4, 5]];
-    //         assert.deepEqual(colDf.values, expected);
-
-    //     });
-    //     it("check data after numeric row slice", function () {
-    //         const data = [[1, 2, 3], [4, 5, 6], [20, 30, 40], [39, 89, 78]];
-    //         const cols = ["A", "B", "C"];
-    //         const df = new DataFrame(data, { columns: cols });
-
-    //         const colDf = df.loc({ "rows": [0, 1], "columns": ["A:C"] });
-    //         const expected = [[1, 2], [4, 5]];
-    //         assert.deepEqual(colDf.values, expected);
-
-    //     });
-    //     it("loc by single string index", function () {
-    //         const data = {
-    //             "Name": ["Apples", "Mango", "Banana", "Pear"],
-    //             "Count": [21, 5, 30, 10],
-    //             "Price": [200, 300, 40, 250]
-    //         };
-
-    //         const df = new DataFrame(data, { index: ["a", "b", "c", "d"] });
-    //         const subDf = df.loc({ rows: [`"a"`], columns: ["Name", "Count"] });
-    //         const expected = [['Apples', 21]];
-    //         assert.deepEqual(subDf.values, expected);
-
-    //     });
-
-    //     it("loc by slice string index", function () {
-    //         const data = {
-    //             "Name": ["Apples", "Mango", "Banana", "Pear"],
-    //             "Count": [21, 5, 30, 10],
-    //             "Price": [200, 300, 40, 250]
-    //         };
-
-    //         const df = new DataFrame(data, { index: ["a", "b", "c", "d"] });
-    //         const subDf = df.loc({ rows: [`"a":"c"`], columns: ["Name", "Count"] });
-    //         const expected = [["Apples", 21], ["Mango", 5]];
-    //         assert.deepEqual(subDf.values, expected);
-
-    //     });
-
-
-    // });
-
-    // describe("DataFrame iloc", function () {
-
-    //     it("throw error for wrong row index (array format)", function () {
-    //         const data = [[1, 2, 3], [4, 5, 6]];
-    //         const cols = ["A", "B", "C"];
-    //         const df = new DataFrame(data, { columns: cols });
-    //         assert.throws(function () {
-    //             df.iloc({ "rows": [0, 1, 3] });
-    //         },
-    //             Error,
-    //             "Invalid row parameter: Specified index 3 cannot be bigger than index length 2");
-    //     });
-
-    //     it("throw error for wrong row index (string slice format)", function () {
-    //         const data = [[1, 2, 3], [4, 5, 6]];
-    //         const cols = ["A", "B", "C"];
-    //         const df = new DataFrame(data, { columns: cols });
-    //         assert.throws(function () {
-    //             df.iloc({ "rows": ["1:5"] });
-    //         },
-    //             Error,
-    //             "row slice [end] index cannot be bigger than 2");
-    //     });
-
-    //     it("throw error for wrong column index (array format)", function () {
-    //         const data = [[1, 2, 3], [4, 5, 6]];
-    //         const cols = ["A", "B", "C"];
-    //         const df = new DataFrame(data, { columns: cols });
-    //         assert.throws(function () {
-    //             df.iloc({ "columns": [1, 4] });
-    //         },
-    //             Error,
-    //             "Invalid column parameter: Specified index 4 cannot be bigger than index length 3");
-    //     });
-
-    //     it("throw error for wrong column index (string slice format)", function () {
-    //         const data = [[1, 2, 3], [4, 5, 6]];
-    //         const cols = ["A", "B", "C"];
-    //         const df = new DataFrame(data, { columns: cols });
-    //         assert.throws(function () {
-    //             df.iloc({ "columns": ["A:C"] });
-    //         },
-    //             Error,
-    //             "Invalid column split parameter. Split parameter must be a number");
-    //     });
-
-    //     it("iloc works for {row: [0, 1], column: [1, 2]}", function () {
-    //         const data = [[1, 2, 3], [4, 5, 6]];
-    //         const cols = ["A", "B", "C"];
-    //         const df = new DataFrame(data, { columns: cols });
-
-    //         const colDf = df.iloc({ "rows": [0, 1], "columns": [1, 2] });
-    //         const expected = [[2, 3], [5, 6]];
-
-    //         assert.deepEqual(colDf.values, expected);
-
-    //     });
-
-    //     it(`iloc works for { "rows": [1], "columns": [1, 2] }`, function () {
-    //         const data = [[1, 2, 3], [4, 5, 6]];
-    //         const cols = ["A", "B", "C"];
-    //         const df = new DataFrame(data, { columns: cols });
-    //         const colDf = df.iloc({ "rows": [1], "columns": [1, 2] });
-    //         const expected = [[5, 6]];
-    //         assert.deepEqual(colDf.values, expected);
-
-    //     });
-    //     it("check data after row and column slice", function () {
-    //         const data = [[1, 2, 3], [4, 5, 6], [20, 30, 40], [39, 89, 78]];
-    //         const cols = ["A", "B", "C"];
-    //         const df = new DataFrame(data, { columns: cols });
-
-    //         const colDf = df.iloc({ "rows": ["0:2"], "columns": ["1:2"] });
-    //         const expected = [[2], [5]];
-
-    //         assert.deepEqual(colDf.values, expected);
-
-    //     });
-    //     it("check data after row slice", function () {
-    //         const data = [[1, 2, 3], [4, 5, 6], [20, 30, 40], [39, 89, 78]];
-    //         const cols = ["A", "B", "C"];
-    //         const df = new DataFrame(data, { columns: cols });
-
-    //         const colDf = df.iloc({ "rows": ["0:2"], "columns": [1, 2] });
-    //         const expected = [[2, 3], [5, 6]];
-
-    //         assert.deepEqual(colDf.values, expected);
-
-    //     });
-    //     it("check data after column slice", function () {
-    //         const data = [[1, 2, 3], [4, 5, 6], [20, 30, 40], [39, 89, 78]];
-    //         const cols = ["A", "B", "C"];
-    //         const df = new DataFrame(data, { columns: cols });
-
-    //         const colDf = df.iloc({ "rows": [0, 1, 2], "columns": ["1:2"] });
-    //         const expected = [[2], [5], [30]];
-    //         assert.deepEqual(colDf.values, expected);
-
-    //     });
-    //     it("Return all columns if columns parameter is not specified", function () {
-    //         const data = [[1, 2, 3], [4, 5, 6], [20, 30, 40], [39, 89, 78]];
-    //         const cols = ["A", "B", "C"];
-    //         const df = new DataFrame(data, { columns: cols });
-
-    //         const colDf = df.iloc({ "rows": [0, 1, 2] });
-    //         const expected = [[1, 2, 3], [4, 5, 6], [20, 30, 40]];
-    //         assert.deepEqual(colDf.values, expected);
-
-    //     });
-    //     it("Return all rows if rows parameter is not specified", function () {
-    //         const data = [[1, 2, 3], [4, 5, 6], [20, 30, 40], [39, 89, 78]];
-    //         const cols = ["A", "B", "C"];
-    //         const df = new DataFrame(data, { columns: cols });
-
-    //         const colDf = df.iloc({ "columns": ["1:2"] });
-    //         const expected = [[2], [5], [30], [89]];
-    //         assert.deepEqual(colDf.values, expected);
-
-    //     });
-    //     it("column slice starting with 0 and returning a single result works", function () {
-    //         const data = {
-    //             "Name": ["Apples", "Mango", "Banana", "Pear"],
-    //             "Count": [21, 5, 30, 10],
-    //             "Price": [200, 300, 40, 250],
-    //             "index": [1, 2, 3, 4]
-    //         };
-    //         const df = new DataFrame(data);
-    //         const subDf = df.iloc({ rows: ["2:3"], columns: ["0:1"] });
-    //         const result = [["Banana"]];
-    //         assert.deepEqual(subDf.values, result);
-
-    //     });
-    //     it("column slice with format '0:' works", function () {
-    //         const data = {
-    //             "Name": ["Apples", "Mango", "Banana", "Pear"],
-    //             "Count": [21, 5, 30, 10],
-    //             "Price": [200, 300, 40, 250]
-    //         };
-    //         const df = new DataFrame(data);
-    //         const subDf = df.iloc({ rows: ["2:3"], columns: ["0:"] });
-    //         const result = [["Banana", 30, 40]];
-    //         assert.deepEqual(subDf.values, result);
-
-    //     });
-    //     it("column slice with format ':2' works", function () {
-    //         const data = {
-    //             "Name": ["Apples", "Mango", "Banana", "Pear"],
-    //             "Count": [21, 5, 30, 10],
-    //             "Price": [200, 300, 40, 250]
-    //         };
-    //         const df = new DataFrame(data);
-    //         const subDf = df.iloc({ rows: ["2:3"], columns: [":2"] });
-    //         const result = [["Banana", 30]];
-    //         assert.deepEqual(subDf.values, result);
-
-    //     });
-    //     it("row slice with format ':2' works", function () {
-    //         const data = {
-    //             "Name": ["Apples", "Mango", "Banana", "Pear"],
-    //             "Count": [21, 5, 30, 10],
-    //             "Price": [200, 300, 40, 250]
-    //         };
-    //         const df = new DataFrame(data);
-    //         const subDf = df.iloc({ rows: [":2"], columns: [":1"] });
-    //         const result = [['Apples'], ['Mango']];
-    //         assert.deepEqual(subDf.values, result);
-
-    //     });
-    //     it("row slice with format '1:' works", function () {
-    //         const data = {
-    //             "Name": ["Apples", "Mango", "Banana", "Pear"],
-    //             "Count": [21, 5, 30, 10],
-    //             "Price": [200, 300, 40, 250]
-    //         };
-    //         const df = new DataFrame(data);
-    //         const subDf = df.iloc({ rows: [":2"], columns: [":2"] });
-    //         const result = [['Apples', 21], ['Mango', 5]];
-    //         assert.deepEqual(subDf.values, result);
-
-    //     });
-
-    // });
-
-    // describe("toString", function () {
-    //     it("Prints a DataFrame to console", function () {
-    //         const data = {
-    //             "Name": ["Apples", "Mango", "Banana", "Pear"],
-    //             "Count": [21, 5, 30, 10],
-    //             "Price": [200, 300, 40, 250]
-    //         };
-    //         const df = new DataFrame(data);
-    //         df.print()
-    //     })
-    //     it("User config works when printing a DataFrame to console", function () {
-    //         const data = {
-    //             "Name": ["Apples", "Mango", "Banana", "Pear"],
-    //             "Count": [21, 5, 30, 10],
-    //             "Price": [200, 300, 40, 250]
-    //         };
-    //         const df = new DataFrame(data, {
-    //             config: {
-    //                 tableDisplayConfig: {
-    //                     header: {
-    //                         alignment: 'center',
-    //                         content: 'THE HEADER\nThis is the table about something',
-    //                     },
-    //                 },
-    //             }
-    //         });
-    //         df.print()
-    //     })
-    //     it("Long columns are properly truncated before printing", function () {
-    //         const data = {
-    //             "Name": ["Apples", "Mango", "Banana", "Pear"],
-    //             "Count": [21, 5, 30, 10],
-    //             "Price": [200, 300, 40, 250],
-    //             "Name2": ["Apples", "Mango", "Banana", "Pear"],
-    //             "Count2": [21, 5, 30, 10],
-    //             "Price2": [200, 300, 40, 250],
-    //             "Name3": ["Apples", "Mango", "Banana", "Pear"],
-    //             "Count3": [21, 5, 30, 10],
-    //             "Price3": [200, 300, 40, 250],
-    //             "Name4": ["Apples", "Mango", "Banana", "Pear"],
-    //             "Count4": [21, 5, 30, 10],
-    //             "Price4": [200, 300, 40, 250],
-    //             "Name5": ["Apples", "Mango", "Banana", "Pear"],
-    //             "Count5": [21, 5, 30, 10],
-    //             "Price6": [200, 300, 40, 250],
-    //             "Name7": ["Apples", "Mango", "Banana", "Pear"],
-    //             "Count7": [21, 5, 30, 10],
-    //             "Price7": [200, 300, 40, 250],
-    //             "Name8": ["Apples", "Mango", "Banana", "Pear"],
-    //             "Count8": [21, 5, 30, 10],
-    //             "Price8": [200, 300, 40, 250],
-    //             "Name9": ["Apples", "Mango", "Banana", "Pear"],
-    //             "Count9": [21, 5, 30, 10],
-    //             "Price9": [200, 300, 40, 250],
-    //             "Name10": ["Apples", "Mango", "Banana", "Pear"],
-    //             "Count10": [21, 5, 30, 10],
-    //             "Price10": [200, 300, 40, 250]
-    //         };
-    //         const df = new DataFrame(data);
-    //         df.print()
-    //     })
-
-    //     it("Long rows are automatically truncated", function () {
-    //         const data = {
-    //             "Name": ["Apples", "Mango", "Banana", "Pear", "Apples", "Mango", "Banana", "Pear", "Apples", "Mango", "Banana", "Pear"],
-    //             "Count": [21, 5, 30, 10, 21, 5, 30, 10, 21, 5, 30, 10],
-    //             "Price": [200, 300, 40, 250, 200, 300, 40, 250, 200, 300, 40, 250]
-    //         };
-    //         const df = new DataFrame(data);
-    //         df.print()
-    //     })
-    // })
-
-    // describe("add", function () {
-    //     it("Return Addition of DataFrame with a single Number", function () {
-    //         const data = [[0, 2, 4], [360, 180, 360]];
-    //         const df = new DataFrame(data)
-    //         assert.deepEqual(df.add(2).values, [[2, 4, 6], [362, 182, 362]]);
-    //     });
-    //     it("Return addition of a DataFrame with a Series along default axis 1", function () {
-    //         const data = [[0, 2, 4], [360, 180, 360]];
-    //         const sf = new Series([1, 2, 1]);
-    //         const df = new DataFrame(data);
-    //         assert.deepEqual((df.add(sf) as DataFrame).values, [[1, 4, 5], [361, 182, 361]]);
-    //     });
-    //     it("Return addition of a DataFrame with a Series along default axis 1", function () {
-    //         const data = [[0, 2, 4], [360, 180, 360]];
-    //         const sf = [1, 2, 1]
-    //         const df = new DataFrame(data);
-    //         assert.deepEqual((df.add(sf) as DataFrame).values, [[1, 4, 5], [361, 182, 361]]);
-    //     });
-    //     it("Return addition of a DataFrame with a Series along axis 0", function () {
-    //         const data = [[0, 2, 4],
-    //         [360, 180, 360]];
-    //         const sf = new Series([1, 2]);
-    //         const df = new DataFrame(data);
-    //         assert.deepEqual((df.add(sf, { axis: 0 }) as DataFrame).values, [[1, 3, 5], [362, 182, 362]]);
-    //     });
-    //     it("Return addition of a DataFrame with a Array along axis 0", function () {
-    //         const data = [[0, 2, 4],
-    //         [360, 180, 360]];
-    //         const sf = [1, 2]
-    //         const df = new DataFrame(data);
-    //         assert.deepEqual((df.add(sf, { axis: 0 }) as DataFrame).values, [[1, 3, 5], [362, 182, 362]]);
-    //     });
-    //     it("Return addition of a DataFrame with a DataFrame along default axis 1", function () {
-    //         const df1 = new DataFrame([[0, 2, 4], [360, 180, 360]]);
-    //         const df2 = new DataFrame([[1, 2, 4], [10, 5, 0]]);
-    //         assert.deepEqual((df1.add(df2) as DataFrame).values, [[1, 4, 8], [370, 185, 360]]);
-    //     });
-    //     it("Return addition of a DataFrame with a DataFrame along axis 0", function () {
-    //         const df1 = new DataFrame([[0, 2, 4], [360, 180, 360]]);
-    //         const df2 = new DataFrame([[1, 2, 4], [10, 5, 0]]);
-    //         assert.deepEqual((df1.add(df2) as DataFrame).values, [[1, 4, 8], [370, 185, 360]]);
-    //     });
-    //     it("Return addition of a DataFrame with a Series along default axis 1 (inplace)", function () {
-    //         const data = [[0, 2, 4], [360, 180, 360]];
-    //         const sf = new Series([1, 2, 1]);
-    //         const df = new DataFrame(data);
-    //         df.add(sf, { axis: 1, inplace: true })
-    //         assert.deepEqual(df.values, [[1, 4, 5], [361, 182, 361]]);
-    //     });
-
-    //     it("Return addition of a DataFrame with a DataFrame along axis 0 (inplace)", function () {
-    //         const df1 = new DataFrame([[0, 2, 4], [360, 180, 360]]);
-    //         const df2 = new DataFrame([[1, 2, 4], [10, 5, 0]]);
-    //         df1.add(df2, { axis: 0, inplace: true })
-    //         assert.deepEqual(df1.values, [[1, 4, 8], [370, 185, 360]]);
-    //     });
-    //     it("Adds work for DataFrame with undefined and null values", function () {
-    //         const df1 = new DataFrame([[undefined, 2, 4], [360, NaN, 360]]);
-    //         const df2 = new DataFrame([[1, 2, 4], [10, 5, 0]]);
-    //         df1.add(df2, { axis: 0, inplace: true })
-    //         assert.deepEqual(df1.values, [[NaN, 4, 8], [370, NaN, 360]]);
-    //     });
-
-    // });
-
-    // describe("sub", function () {
-    //     it("Return subtraction of DataFrame with a single Number", function () {
-    //         const data = [[0, 2, 4], [360, 180, 360]];
-    //         const df = new DataFrame(data);
-    //         assert.deepEqual((df.sub(2) as DataFrame).values, [[-2, 0, 2], [358, 178, 358]]);
-    //     });
-    //     it("Return subtraction of a DataFrame with a Series along default axis 1", function () {
-    //         const data = [[0, 2, 4], [360, 180, 360]];
-    //         const sf = new Series([1, 2, 1]);
-    //         const df = new DataFrame(data);
-    //         assert.deepEqual((df.sub(sf) as DataFrame).values, [[-1, 0, 3], [359, 178, 359]]);
-    //     });
-    //     it("Return subtraction of a DataFrame with a Series along axis 0", function () {
-    //         const data = [[0, 2, 4], [360, 180, 360]];
-    //         const sf = new Series([1, 2]);
-    //         const df = new DataFrame(data);
-    //         assert.deepEqual((df.sub(sf, { axis: 0 }) as DataFrame).values, [[-1, 1, 3], [358, 178, 358]]);
-    //     });
-    //     it("Return subtraction of a DataFrame with a DataFrame along default axis 1", function () {
-    //         const df1 = new DataFrame([[0, 2, 4], [360, 180, 360]]);
-    //         const df2 = new DataFrame([[1, 2, 4], [10, 5, 0]]);
-    //         assert.deepEqual((df1.sub(df2) as DataFrame).values, [[-1, 0, 0], [350, 175, 360]]);
-    //     });
-    //     it("Return subtraction of a DataFrame with a DataFrame along axis 0", function () {
-    //         const df1 = new DataFrame([[0, 2, 4], [360, 180, 360]]);
-    //         const df2 = new DataFrame([[1, 2, 4], [10, 5, 0]]);
-    //         assert.deepEqual((df1.sub(df2) as DataFrame).values, [[-1, 0, 0], [350, 175, 360]]);
-    //     });
-
-    // });
-
-    // describe("mul", function () {
-    //     it("Return multiplication of DataFrame with a single Number", function () {
-    //         const data = [[0, 2, 4], [360, 180, 360]];
-    //         const df = new DataFrame(data);
-    //         assert.deepEqual((df.mul(2) as DataFrame).values, [[0, 4, 8], [720, 360, 720]]);
-    //     });
-    //     it("Return multiplication of a DataFrame with a Series along default axis 1", function () {
-    //         const data = [[0, 2, 4], [360, 180, 360]];
-    //         const sf = new Series([1, 2, 1]);
-    //         const df = new DataFrame(data);
-    //         assert.deepEqual((df.mul(sf) as DataFrame).values, [[0, 4, 4], [360, 360, 360]]);
-    //     });
-    //     it("Return multiplication of a DataFrame with a Series along axis 0", function () {
-    //         const data = [[0, 2, 4], [360, 180, 360]];
-    //         const sf = new Series([1, 2]);
-    //         const df = new DataFrame(data);
-    //         assert.deepEqual((df.mul(sf, { axis: 0 }) as DataFrame).values, [[0, 2, 4], [720, 360, 720]]);
-    //     });
-    //     it("Return multiplication of a DataFrame with a DataFrame along default axis 1", function () {
-    //         const df1 = new DataFrame([[0, 2, 4], [360, 180, 360]]);
-    //         const df2 = new DataFrame([[1, 2, 4], [10, 5, 0]]);
-    //         assert.deepEqual((df1.mul(df2) as DataFrame).values, [[0, 4, 16], [3600, 900, 0]]);
-    //     });
-    //     it("Return multiplication of a DataFrame with a DataFrame along axis 0", function () {
-    //         const df1 = new DataFrame([[0, 2, 4], [360, 180, 360]]);
-    //         const df2 = new DataFrame([[1, 2, 4], [10, 5, 0]]);
-    //         assert.deepEqual((df1.mul(df2, { axis: 0 }) as DataFrame).values, [[0, 4, 16], [3600, 900, 0]]);
-    //     });
-
-    // });
-
-    // describe("div", function () {
-    //     it("Return division of DataFrame with a single Number", function () {
-    //         const data = [[0, 2, 4], [360, 180, 360]];
-    //         const df = new DataFrame(data);
-    //         assert.deepEqual((df.div(2) as DataFrame).values, [[0, 1, 2], [180, 90, 180]]);
-    //     });
-    //     it("Return division of a DataFrame with a Series along default axis 1", function () {
-    //         const data = [[0, 2, 4], [360, 180, 360]];
-    //         const sf = new Series([1, 2, 1]);
-    //         const df = new DataFrame(data);
-    //         assert.deepEqual((df.div(sf) as DataFrame).values, [[0, 1, 4], [360, 90, 360]]);
-    //     });
-    //     it("Return division of a DataFrame with a Series along axis 0", function () {
-    //         const data = [[0, 2, 4], [360, 180, 360]];
-    //         const sf = new Series([1, 2]);
-    //         const df = new DataFrame(data);
-    //         assert.deepEqual((df.div(sf, { axis: 0 }) as DataFrame).values, [[0, 2, 4], [180, 90, 180]]);
-    //     });
-    //     it("Return division of a DataFrame with a DataFrame along default axis 1", function () {
-    //         const df1 = new DataFrame([[0, 2, 4], [360, 180, 360]]);
-    //         const df2 = new DataFrame([[1, 2, 4], [10, 5, 0]]);
-    //         assert.deepEqual((df1.div(df2) as DataFrame).values, [[0, 1, 1], [36, 36, Infinity]]);
-    //     });
-    //     it("Return division of same DataFrame along axis 0", function () {
-    //         const df1 = new DataFrame([[0, 2, 4], [360, 180, 360]]);
-    //         assert.deepEqual((df1.div(df1) as DataFrame).values, [[NaN, 1, 1], [1, 1, 1]]);
-    //     });
-    //     it("Return division of a DataFrame with a DataFrame along axis 0", function () {
-    //         const df1 = new DataFrame([[0, 2, 4], [360, 180, 360]]);
-    //         const df2 = new DataFrame([[1, 2, 4], [10, 5, 0]]);
-    //         assert.deepEqual((df1.div(df2) as DataFrame).values, [[0, 1, 1], [36, 36, Infinity]]);
-    //     });
-
-    // });
-
-    // describe("pow", function () {
-    //     it("Return exponential of DataFrame with a single Number", function () {
-    //         const data = [[0, 2, 4], [360, 180, 360]];
-    //         const df = new DataFrame(data);
-    //         assert.deepEqual((df.pow(2) as DataFrame).values, [[0, 4, 16], [129600, 32400, 129600]]);
-    //     });
-    //     it("Return exponential of a DataFrame with a Series along default axis 1", function () {
-    //         const data = [[0, 2, 4], [360, 180, 360]];
-    //         const sf = new Series([1, 2, 1]);
-    //         const df = new DataFrame(data);
-    //         assert.deepEqual((df.pow(sf) as DataFrame).values, [[0, 4, 4], [360, 32400, 360]]);
-    //     });
-    //     it("Return exponential of a DataFrame with a Series along axis 0", function () {
-    //         const data = [[0, 2, 4], [360, 180, 360]];
-    //         const sf = new Series([1, 2]);
-    //         const df = new DataFrame(data);
-    //         assert.deepEqual((df.pow(sf, { axis: 0 }) as DataFrame).values, [[0, 2, 4], [129600, 32400, 129600]]);
-    //     });
-    //     it("Return exponential of a DataFrame with another DataFrame along default axis 1", function () {
-    //         const df1 = new DataFrame([[0, 2, 4], [3, 10, 4]]);
-    //         const df2 = new DataFrame([[1, 2, 4], [10, 5, 0]]);
-    //         assert.deepEqual((df1.pow(df2) as DataFrame).values, [[0, 4, 256], [59049, 100000, 1]]);
-    //     });
-    //     it("Return exponential of a DataFrame with another DataFrame along axis 0", function () {
-    //         const df1 = new DataFrame([[0, 2, 4], [3, 10, 4]]);
-    //         const df2 = new DataFrame([[1, 2, 4], [10, 5, 0]]);
-    //         assert.deepEqual((df1.pow(df2, { axis: 0 }) as DataFrame).values, [[0, 4, 256], [59049, 100000, 1]]);
-    //     });
-
-    // });
-
-    // describe("mod", function () {
-    //     it("Return modulus of DataFrame with a single Number", function () {
-    //         const data = [[0, 2, 4], [360, 180, 360]];
-    //         const df = new DataFrame(data);
-    //         assert.deepEqual((df.mod(2) as DataFrame).values, [[0, 0, 0], [0, 0, 0]]);
-    //     });
-    //     it("Return modulus of a DataFrame with a Series along default axis 1", function () {
-    //         const data = [[0, 2, 4], [31, 15, 360]];
-    //         const sf = new Series([1, 2, 1]);
-    //         const df = new DataFrame(data);
-    //         assert.deepEqual((df.mod(sf) as DataFrame).values, [[0, 0, 0], [0, 1, 0]]);
-    //     });
-    //     it("Return modulus of a DataFrame with a Series along axis 0", function () {
-    //         const data = [[0, 2, 4], [31, 15, 360]];
-    //         const sf = new Series([1, 2]);
-    //         const df = new DataFrame(data);
-    //         assert.deepEqual((df.mod(sf, { axis: 0 }) as DataFrame).values, [[0, 0, 0], [1, 1, 0]]);
-    //     });
-    //     it("Return modulus of a DataFrame with a DataFrame along default axis 1", function () {
-    //         const df1 = new DataFrame([[0, 2, 4], [31, 15, 360]]);
-    //         const df2 = new DataFrame([[1, 2, 4], [10, 5, 0]]);
-    //         assert.deepEqual((df1.mod(df2) as DataFrame).values, [[0, 0, 0], [1, 0, NaN]]);
-    //     });
-    //     it("Return modulus of a DataFrame with a DataFrame along axis 0", function () {
-    //         const df1 = new DataFrame([[0, 2, 4], [360, 180, 360]]);
-    //         const df2 = new DataFrame([[1, 2, 4], [10, 5, 0]]);
-    //         assert.deepEqual((df1.mod(df2) as DataFrame).values, [[0, 0, 0], [0, 0, NaN]]);
-    //     });
-
-    // });
-
-    // describe("mean", function () {
-    //     it("Returns the mean of a DataFrame (Default axis is [1:column])", function () {
-    //         const data = [[0, 2, 4],
-    //         [360, 180, 360]];
-    //         const df = new DataFrame(data, { columns: ["col1", "col2", "col3"], index: ["row1", "row2"] });
-    //         assert.deepEqual(df.mean().values, [2, 300]);
-    //         assert.deepEqual(df.mean().index, ["row1", "row2"]);
-    //     });
-    //     it("Return mean of a DataFrame along axis 1 (column)", function () {
-    //         const data = [[0, 2, 4], [360, 180, 360]];
-    //         const df = new DataFrame(data);
-    //         assert.deepEqual(df.mean({ "axis": 1 }).values, [2, 300]);
-    //     });
-    //     it("Removes NaN before calculating mean of a DataFrame", function () {
-    //         const data = [[11, 20, 3],
-    //         [NaN, 15, 6],
-    //         [2, 30, 40],
-    //         [2, 89, 78]];
-    //         const df = new DataFrame(data);
-    //         assert.deepEqual(df.mean({ "axis": 1 }).values, [11.333333333333334, 10.5, 24, 56.333333333333336]);
-    //     });
-    //     it("Return mean of a DataFrame along axis 0 (column)", function () {
-    //         const data = [[0, 2, 4], [360, 180, 360]];
-    //         const df = new DataFrame(data, { columns: ["col1", "col2", "col3"] });
-    //         assert.deepEqual(df.mean({ "axis": 0 }).values, [180, 91, 182]);
-    //         assert.deepEqual(df.mean({ "axis": 0 }).index, ["col1", "col2", "col3"]);
-
-    //     });
-    //     it("Removes NaN before calculating mean of a DataFrame along axis 0 (column)", function () {
-    //         const data = [[11, 20, 3],
-    //         [NaN, 15, 6],
-    //         [2, 30, 40],
-    //         [2, 89, 78]];
-    //         const df = new DataFrame(data);
-    //         assert.deepEqual(df.mean({ "axis": 0 }).values, [5, 38.5, 31.75]);
-    //     });
-    // });
-
-    // describe("median", function () {
-    //     it("Returns the median of a DataFrame (Default axis is [1:column])", function () {
-    //         const data = [[0, 2, 4], [360, 180, 360]];
-    //         const df = new DataFrame(data);
-    //         assert.deepEqual(df.median().values, [2, 360]);
-    //     });
-    //     it("Return median of a DataFrame along axis 0 (row)", function () {
-    //         const data = [[0, 2, 4], [360, 180, 360]];
-    //         const df = new DataFrame(data);
-    //         assert.deepEqual(df.median({ "axis": 0 }).values, [180, 91, 182]);
-    //     });
-
-    // });
-
-    // describe("mode", function () {
-    //     it("Returns the mode of a DataFrame (Default axis is [1:column])", function () {
-    //         const data = [[0, 2, 4, 2], [360, 180, 360]]
-    //         const df = new DataFrame(data)
-    //         assert.deepEqual(df.mode().values, [2, 360])
-    //     })
-    //     it("Returns the mode of a DataFrame with keep set to 1", function () {
-    //         const data = [[0, 2, 4, 2, 4], [360, 180, 360, 360]]
-    //         const df = new DataFrame(data)
-    //         assert.deepEqual(df.mode({ keep: 1 }).values, [4, 360])
-    //     })
-    //     it("Returns mode of a DataFrame along axis 0 (row)", function () {
-    //         const data = [[0, 2, 4],
-    //         [360, 180, 360],
-    //         [0, 2, 360]]
-    //         const df = new DataFrame(data)
-    //         assert.deepEqual(df.mode({ "axis": 0 }).values, [0, 2, 360])
-    //     })
-    //     it("Returns mode of a DataFrame along axis 0 for objects", function () {
-    //         const data = { "col1": [0, 2, 4, 0], "col2": [360, 180, 360, 360] }
-    //         const df = new DataFrame(data)
-    //         assert.deepEqual(df.mode({ "axis": 0 }).values, [0, 360])
-    //     })
-
-    // })
-
-    // describe("min", function () {
-    //     it("Returns the minimum values in a DataFrame (Default axis is [1:column])", function () {
-    //         const data = [[0, 2, 4], [360, 180, 360]];
-    //         const df = new DataFrame(data);
-    //         assert.deepEqual(df.min().values, [0, 180]);
-    //     });
-    //     it("Returns the minimum values of a DataFrame along axis 0 (row)", function () {
-    //         const data = [[0, 2, 4], [360, 180, 360]];
-    //         const df = new DataFrame(data);
-    //         assert.deepEqual(df.min({ "axis": 0 }).values, [0, 2, 4]);
-    //     });
-    //     it("Returns the minimum values of a DataFrame along axis 0 (row)", function () {
-    //         const data = [[0, 2, 4], [360, 180, 360]];
-    //         const df = new DataFrame(data);
-    //         assert.deepEqual(df.min({ "axis": 0 }).values, [0, 2, 4]);
-    //     });
-    //     it("Returns the minimum values in a DataFrame-Default axis 1", function () {
-    //         const data = [[0, 2, 4], [360, 180, 360]];
-    //         const df = new DataFrame(data);
-    //         assert.deepEqual(df.min().values, [0, 180]);
-    //     });
-
-    // });
-
-    // describe("max", function () {
-    //     it("Returns the maximum values in a DataFrame (Default axis is [1:column])", function () {
-    //         const data = [[0, 2, 4], [360, 180, 360]];
-    //         const df = new DataFrame(data);
-    //         assert.deepEqual(df.max().values, [4, 360]);
-    //     });
-    //     it("Returns the maximum values of a DataFrame along axis 0 (row)", function () {
-    //         const data = [[0, 2, 4], [360, 180, 360]];
-    //         const df = new DataFrame(data);
-    //         assert.deepEqual(df.max({ "axis": 0 }).values, [360, 180, 360]);
-    //     });
-
-    // });
-
-    // describe("std", function () {
-    //     it("Returns the standard deviations of values in a DataFrame (Default axis is [1:column])", function () {
-    //         const data = [[0, 2, 4], [360, 180, 360]];
-    //         const df = new DataFrame(data);
-    //         assert.deepEqual(df.std().values, [2, 103.92304845413264]);
-    //     });
-    //     it("Return the standard deviations of values of a DataFrame along axis 0 (row)", function () {
-    //         const data = [[0, 2, 4], [360, 180, 360]];
-    //         const df = new DataFrame(data);
-    //         assert.deepEqual(df.std({ axis: 0 }).values, [254.55844122715712, 125.86500705120545, 251.7300141024109]);
-    //     });
-
-
-    // });
-
-    // describe("var", function () {
-    //     it("Returns the variance of values in a DataFrame (Default axis is [1:column])", function () {
-    //         const data = [[0, 2, 4], [360, 180, 360]];
-    //         const df = new DataFrame(data);
-    //         assert.deepEqual(df.var().values, [4, 10800]);
-    //     });
-    //     it("Return the variance of values of a DataFrame along axis 0 (row)", function () {
-    //         const data = [[0, 2, 4], [360, 180, 360]];
-    //         const df = new DataFrame(data);
-    //         assert.deepEqual(df.var({ axis: 0 }).values, [64800, 15842, 63368]);
-    //     });
-
-
-    // });
-
-    // describe("describe", function () {
-    //     it("Returns descriptive statistics of columns in a DataFrame created from an array", function () {
-    //         const data = [[0, 2, 4, "a"],
-    //         [360, 180, 360, "b"],
-    //         [2, 4, 6, "c"]];
-
-    //         const df = new DataFrame(data);
-    //         const res = [[3, 3, 3], [120.66666666666667, 62, 123.33333333333333],
-    //         [207.27115895206774, 102.19589032832974, 204.961785055979],
-    //         [0, 2, 4], [2, 4, 6],
-    //         [360, 180, 360],
-    //         [42961.33333333333, 10444, 42009.333333333336]];
-    //         assert.deepEqual(df.describe().values, res);
-    //     });
-    //     it("Returns descriptive statistics of columns in a DataFrame created from an Object", function () {
-    //         const data = {
-    //             "col1": [0, 2, 4],
-    //             "col2": [360, 180, 360],
-    //             "col3": [2, 4, 6],
-    //             "col4": ["boy", "girl", "man"],
-    //             "col5": ["apple", "car", "bee"]
-    //         };
-    //         const df = new DataFrame(data);
-
-    //         const res = [[3, 3, 3], [2, 300, 4],
-    //         [2, 103.92304845413264, 2],
-    //         [0, 180, 2], [2, 360, 4],
-    //         [4, 360, 6],
-    //         [4, 10800, 4]];
-    //         assert.deepEqual(df.describe().values, res);
-    //     });
-
-    // });
-
-    // describe("count", function () {
-    //     it("Returns the count of non-nan values in a DataFrame (Default axis is [1:column])", function () {
-    //         const data = [[0, 2, 4],
-    //         [360, 180.1, 360.11],
-    //         [NaN, 2, 4],
-    //         [360, undefined, 360]];
-    //         const df = new DataFrame(data);
-    //         assert.deepEqual(df.count().values, [3, 3, 2, 2]);
-    //     });
-    //     it("Return the count of non NaN values of a DataFrame along axis 0", function () {
-    //         const data = [[0, 2, 4, NaN],
-    //         [360, undefined, 360, 70]];
-    //         const df = new DataFrame(data);
-    //         assert.deepEqual(df.count({ axis: 0 }).values, [2, 1, 2, 1]);
-    //     });
-
-    // });
-
-    // describe("round", function () {
-    //     it("Rounds values in a DataFrame to 3dp", function () {
-    //         const data = [[10.1, 2.092, 4.23], [360.232244, 180.0190290, 36.902612]];
-    //         const df = new DataFrame(data);
-    //         const expected = [[10.1, 2.092, 4.23], [360.232, 180.0190, 36.903]];
-    //         assert.deepEqual((df.round(3) as DataFrame).values as number[][], expected);
-    //     });
-    //     it("Rounds values in a DataFrame to 1dp, inplace", function () {
-    //         const data = [[10.1, 2.092, 4.23], [360.232244, 180.0190290, 36.902612]];
-    //         const df = new DataFrame(data);
-    //         const expected = [[10.1, 2.1, 4.2], [360.2, 180.0, 36.9]];
-    //         df.round(1, { inplace: true }) as DataFrame
-    //         assert.deepEqual(df.values as number[][], expected);
-    //     });
-    //     it("Rounds values in a DataFrame to 3dp with missing values", function () {
-    //         const data = [[10.1, 2.092, null], [360.232244, null, 36.902612]];
-    //         const df = new DataFrame(data);
-    //         const expected = [[10.1, 2.092, null], [360.232, null, 36.903]];
-    //         assert.deepEqual((df.round(3) as DataFrame).values as number[][], expected);
-    //     });
-
-    // });
-
-    // describe("sortValues", function () {
-    //     it("Sort values in DataFrame by specified column in ascending order (Default)", function () {
-    //         const data = [[0, 2, 4, "a"],
-    //         [360, 180, 360, "b"],
-    //         [2, 4, 6, "c"]];
-
-    //         const df = new DataFrame(data, { "columns": ["col1", "col2", "col3", "col4"], index: ["a", 1, "c"] });
-    //         df.sortValues("col1", { inplace: true });
-    //         const expected = [[0, 2, 4, "a"], [2, 4, 6, "c"], [360, 180, 360, "b"]];
-    //         assert.deepEqual(df.values, expected);
-    //         assert.deepEqual(df.index, ["a", "c", 1]);
-
-    //     });
-
-    //     it("Sort values in DataFrame by specified column in ascending order (Default)", function () {
-    //         const data = [[0, 2, 4, "a"],
-    //         [360, 180, 1, "b"],
-    //         [2, 4, 6, "c"]];
-
-    //         const df = new DataFrame(data, { "columns": ["col1", "col2", "col3", "col4"] });
-    //         const df_sort = df.sortValues("col3") as DataFrame
-    //         const expected = [[360, 180, 1, "b"], [0, 2, 4, "a"], [2, 4, 6, "c"]];
-    //         assert.deepEqual(df_sort.values, expected);
-    //         assert.deepEqual(df_sort.index, [1, 0, 2]);
-
-    //     });
-    //     it("Sort values in DataFrame by specified column in descending order", function () {
-    //         const data = [[0, 2, 4, "a"],
-    //         [360, 180, 360, "b"],
-    //         [2, 4, 6, "c"]];
-
-    //         const df = new DataFrame(data, { "columns": ["col1", "col2", "col3", "col4"] });
-    //         const expected = [[360, 180, 360, "b"], [2, 4, 6, "c"], [0, 2, 4, "a"]];
-    //         assert.deepEqual((df.sortValues("col1", { "ascending": false }) as DataFrame).values, expected);
-    //     });
-
-    //     it("Sort values in DataFrame by specified column in descending order (second col)", function () {
-    //         const data = [[0, 2, 4, "a"],
-    //         [360, 180, 1, "b"],
-    //         [2, 4, 6, "c"]];
-
-    //         const df = new DataFrame(data, { "columns": ["col1", "col2", "col3", "col4"] });
-    //         const expected = [[2, 4, 6, "c"], [0, 2, 4, "a"], [360, 180, 1, "b"]];
-    //         assert.deepEqual((df.sortValues("col3", { "ascending": false }) as DataFrame).values, expected);
-    //     });
-    //     it("Sort values in DataFrame by specified column containing alpha(numeric) values", function () {
-    //         const data = [[0, 2, 4, "a"],
-    //         [360, 180, 1, "b"],
-    //         [2, 4, 6, "c"]];
-
-    //         const df = new DataFrame(data, { "columns": ["col1", "col2", "col3", "col4"] });
-    //         const expected = [[2, 4, 6, 'c'], [360, 180, 1, 'b'], [0, 2, 4, 'a']];
-    //         assert.deepEqual((df.sortValues("col4", { "ascending": false }) as DataFrame).values, expected);
-    //     });
-    //     it("Sort duplicate DataFrame with duplicate columns", function () {
-
-    //         const data = {
-    //             "A": [1, 2, 3, 4, 5, 3, 5, 6, 4, 5, 3, 4],
-    //             "B": [2, 3, 4, 5, 6, 7, 8, 9, 1, 2, 3, 4]
-    //         };
-
-    //         const df = new DataFrame(data);
-    //         const expected = [[1, 2],
-    //         [2, 3],
-    //         [3, 4],
-    //         [3, 7],
-    //         [3, 3],
-    //         [4, 5],
-    //         [4, 1],
-    //         [4, 4],
-    //         [5, 6],
-    //         [5, 8],
-    //         [5, 2],
-    //         [6, 9]];
-    //         assert.deepEqual((df.sortValues("A", { "ascending": true }) as DataFrame).values, expected);
-    //     });
-    //     it("sort index in descending order and retains index", function () {
-    //         let data = [[0, 2, 4, "b"],
-    //         [360, 180, 360, "a"],
-    //         [2, 4, 6, "c"]];
-
-    //         let df = new DataFrame(data, { "columns": ["col1", "col2", "col3", "col4"], index: ["b", "a", "c"] });
-    //         let df2 = df.sortIndex({ ascending: false });
-    //         let rslt = ["c", "b", "a"];
-
-    //         assert.deepEqual(df2.index, rslt);
-    //     });
-    // });
-
-    // describe("copy", function () {
-    //     it("Makes a deep copy of DataFrame", function () {
-    //         const data = [[0, 2, 4], [360, 180, 360]];
-    //         const df = new DataFrame(data);
-    //         const df_copy = df.copy();
-    //         assert.deepEqual(df_copy.values, [[0, 2, 4], [360, 180, 360]]);
-    //     });
-    //     it("Confirms child copy modification does not affect parent DataFrame", function () {
-    //         const data = [[0, 2, 4], [360, 180, 360]];
-    //         const df = new DataFrame(data);
-    //         const df_copy = df.copy();
-    //         df_copy.addColumn("col_new", ["boy", "girl"], { inplace: true });
-    //         assert.notDeepEqual(df_copy.values, df.values);
-    //         assert.notDeepEqual(df_copy, df);
-    //     });
-
-    // });
-
-
-    // describe("setIndex", function () {
-    //     it("Sets the index of a DataFrame created from an Object inplace", function () {
-    //         const data = [{ alpha: "A", val_count: 1 }, { alpha: "B", val_count: 2 }, { alpha: "C", val_count: 3 }];
-    //         const df = new DataFrame(data);
-    //         df.setIndex({ index: ["one", "two", "three"], inplace: true })
-    //         assert.deepEqual(df.index, ["one", "two", "three"]);
-    //     });
-    //     it("Sets the index of a DataFrame from column name", function () {
-    //         const data = [{ alpha: "A", val_count: 1 }, { alpha: "B", val_count: 2 }, { alpha: "C", val_count: 3 }];
-    //         const df = new DataFrame(data);
-    //         const df_new = df.setIndex({ column: "alpha" }) as DataFrame
-    //         assert.deepEqual(df_new.index, ["A", "B", "C"]);
-    //     });
-    //     it("Sets the index of a DataFrame from column name", function () {
-    //         const data = [{ alpha: "A", val_count: 1 }, { alpha: "B", val_count: 2 }, { alpha: "C", val_count: 3 }];
-    //         const df = new DataFrame(data);
-    //         const df_new = df.setIndex({ column: "alpha" }) as DataFrame
-    //         assert.deepEqual(df_new.index, ["A", "B", "C"]);
-    //     });
-    //     it("Sets the index of a DataFrame from column name and drop column data (inplace)", function () {
-    //         const data = [{ alpha: "A", val_count: 1 }, { alpha: "B", val_count: 2 }, { alpha: "C", val_count: 3 }];
-    //         const df = new DataFrame(data);
-    //         df.setIndex({ column: "alpha", drop: true, inplace: true });
-    //         assert.deepEqual(df.index, ["A", "B", "C"]);
-    //         assert.deepEqual(df.columns, ["val_count"]);
-    //         assert.deepEqual(df.values, [[1], [2], [3]]);
-    //         assert.throws(() => df["alpha"], Error,
-    //             "ParamError: Column not found!. Column name must be one of val_count"
-    //         );
-    //     });
-    //     it("Throw error if index and column not passed", function () {
-    //         const data = [{ alpha: "A", val_count: 1 }, { alpha: "B", val_count: 2 }, { alpha: "C", val_count: 3 }];
-    //         const df = new DataFrame(data);
-    //         assert.throws(() => df.setIndex({ drop: true, inplace: true }), Error,
-    //             "ParamError: must specify either index or column"
-    //         );
-    //     });
-
-    //     it("Sets the index of a DataFrame from column name and drop column data", function () {
-    //         const data = [{ alpha: "A", val_count: 1 }, { alpha: "B", val_count: 2 }, { alpha: "C", val_count: 3 }];
-    //         const df = new DataFrame(data);
-    //         const df_new = df.setIndex({ column: "alpha", drop: true }) as DataFrame
-    //         assert.deepEqual(df_new.index, ["A", "B", "C"]);
-    //         assert.deepEqual(df_new.columns, ["val_count"]);
-    //         assert.deepEqual(df_new.values, [[1], [2], [3]]);
-    //         assert.deepEqual(df_new["alpha"], undefined);
-    //     });
-    //     it("Sets the index of a DataFrame created from an Array inplace", function () {
-    //         const data = [[0, 2, 4], [360, 180, 360], [0, 2, 4], [360, 180, 360], [0, 2, 4]];
-    //         const df = new DataFrame(data);
-    //         df.setIndex({ index: ["one", "two", "three", "four", "five"], "inplace": true });
-    //         assert.deepEqual(df.index, ["one", "two", "three", "four", "five"]);
-    //     });
-    //     it("Throws error on wrong row length", function () {
-    //         const data = [[0, 2, 4], [360, 180, 360]];
-    //         const df = new DataFrame(data);
-    //         assert.throws(() => df.setIndex({ index: ["one", "two", "three", "four", "five"], "inplace": true }), Error,
-    //             "ParamError: index must be the same length as the number of rows"
-    //         );
-    //     })
-    //     it("Throws error on column not found", function () {
-    //         const data = [[0, 2, 4], [360, 180, 360]];
-    //         const df = new DataFrame(data);
-    //         assert.throws(() => df.setIndex({ column: "alpha", inplace: true }), Error,
-    //             "ParamError: column not found in column names"
-    //         );
-    //     })
-
-    // });
-
-    // describe("resetIndex", function () {
-    //     it("Resets the index of a DataFrame created from an Object", function () {
-    //         const data = [{ alpha: "A", val_count: 1 }, { alpha: "B", val_count: 2 }, { alpha: "C", val_count: 3 }];
-    //         const df = new DataFrame(data, { index: ["one", "two", "three"] });
-    //         const df_reset = df.resetIndex() as DataFrame
-    //         assert.deepEqual(df_reset.index, [0, 1, 2]);
-    //     });
-    //     it("Resets the index of a DataFrame created from an Array inplace", function () {
-    //         const data = [[0, 2, 4], [360, 180, 360], [0, 2, 4], [360, 180, 360], [0, 2, 4]];
-    //         const df = new DataFrame(data, { index: ["one", "two", "three", "four", "five"] });
-    //         df.resetIndex({ inplace: true });
-    //         assert.deepEqual(df.index, [0, 1, 2, 3, 4]);
-    //     });
-    // });
-
-
-    // describe("apply", function () {
-
-    //     it("Apply an aggregation function to a DataFrame axis = 1", function () {
-    //         const data = [[0, 2, 4],
-    //         [3, 2, 2],
-    //         [0, 2, 1]]
-    //         const df = new DataFrame(data)
-
-    //         const sum = (x: any) => {
-    //             return x.reduce((a: any, b: any) => a + b, 0)
-    //         }
-    //         const expected = [6, 7, 3]
-    //         const dfApply = df.apply(sum, { axis: 1 })
-    //         assert.deepEqual(dfApply.values, expected)
-    //         assert.deepEqual(dfApply.index, [0, 1, 2])
-
-    //     });
-    //     it("Apply an aggregation function to a DataFrame axis = 0", function () {
-    //         const data = [[0, 2, 4],
-    //         [3, 2, 2],
-    //         [0, 2, 1]]
-    //         const df = new DataFrame(data, { columns: ["col1", "col2", "col3"] })
-
-    //         const sum = (x: any) => {
-    //             return x.reduce((a: any, b: any) => a + b, 0)
-    //         }
-    //         const expected = [3, 6, 7]
-    //         const dfApply = df.apply(sum, { axis: 0 })
-    //         assert.deepEqual(dfApply.values, expected)
-    //         assert.deepEqual(dfApply.index, ["col1", "col2", "col3"])
-    //     });
-
-    // });
-
-    // describe("applyMap", function () {
-    //     it("Apply an element-wise function to a DataFrame", function () {
-    //         const data = [[0, 2, 4],
-    //         [360, 180, 360],
-    //         [0, 2, 4]]
-    //         const df = new DataFrame(data)
-
-    //         const add = (x: any) => {
-    //             return x + 1000
-    //         }
-    //         const expected = [[1000, 1002, 1004], [1360, 1180, 1360], [1000, 1002, 1004]]
-    //         const dfApply = df.applyMap(add) as DataFrame
-    //         assert.deepEqual(dfApply.values, expected)
-    //     });
-
-    //     it("Apply an element-wise function to a DataFrame", function () {
-    //         const data = [[0, 2, 4],
-    //         [360, 180, 360],
-    //         [0, 2, 4],
-    //         [0, 2, 4]]
-    //         const df = new DataFrame(data)
-
-    //         const add = (x: any) => {
-    //             return x + 1000
-    //         }
-    //         const expected = [[1000, 1002, 1004], [1360, 1180, 1360], [1000, 1002, 1004], [1000, 1002, 1004]]
-    //         const dfApply = df.applyMap(add) as DataFrame
-    //         assert.deepEqual(dfApply.values, expected)
-    //     });
-
-    //     it("Apply an element-wise function to a DataFrame inplace", function () {
-    //         const data = [[0, 2, 4],
-    //         [360, 180, 360],
-    //         [0, 2, 4]]
-    //         const df = new DataFrame(data)
-
-    //         const add = (x: any) => {
-    //             return x + 1000
-    //         }
-    //         const expected = [[1000, 1002, 1004], [1360, 1180, 1360], [1000, 1002, 1004]]
-    //         df.applyMap(add, { inplace: true })
-    //         assert.deepEqual(df.values, expected)
-    //     });
-
-    //     it("Apply an element-wise function to a DataFrame inplace", function () {
-    //         const data = [[0, 2, 4],
-    //         [360, 180, 360],
-    //         [0, 2, 4],
-    //         [0, 2, 4]]
-    //         const df = new DataFrame(data)
-
-    //         const add = (x: any) => {
-    //             return x + 1000
-    //         }
-    //         const expected = [[1000, 1002, 1004], [1360, 1180, 1360], [1000, 1002, 1004], [1000, 1002, 1004]]
-    //         df.applyMap(add, { inplace: true })
-    //         assert.deepEqual(df.values, expected)
-    //     });
-    // });
-
-    // describe("column", function () {
-    //     it("Obtain a column from a dataframe created from object", function () {
-    //         const data = [{ alpha: "A", val_count: 1 }, { alpha: "B", val_count: 2 }, { alpha: "C", val_count: 3 }];
-    //         const options = { columns: ["Gender", "count"] };
-    //         const df = new DataFrame(data, options);
-    //         const expected = df.column("count");
-    //         const rslt_data = [1, 2, 3];
-    //         assert.deepEqual(expected.values, rslt_data);
-    //     });
-    //     it("Obtain a column from a dataframe", function () {
-    //         const data = [[1, 2, 3], [4, 5, 6], [20, 30, 40], [39, 89, 78]];
-    //         const cols = ["A", "B", "C"];
-    //         const df = new DataFrame(data, { columns: cols });
-    //         const expected = df.column("C");
-    //         const rslt_data = [3, 6, 40, 78];
-    //         assert.deepEqual(expected.values, rslt_data);
-    //     });
-    //     it("Throw Error for wrong column", function () {
-    //         const data = [[1, 2, 3], [4, 5, 6], [20, 30, 40], [39, 89, 78]];
-    //         const cols = ["A", "B", "C"];
-    //         const df = new DataFrame(data, { columns: cols });
-    //         assert.throws(() => { df.column("D"); }, Error, "ParamError: Column not found!. Column name must be one of A,B,C");
-
-    //     });
-    // });
-
-
-    // describe("dropNa", function () {
-    //     it("drop NaNs along axis 0", function () {
-    //         const data = [[0, 2, 4],
-    //         [360, 180, 360],
-    //         [NaN, 180, 360]]
-    //         const column = ["A", "B", "C"];
-    //         const df = new DataFrame(data, { columns: column });
-    //         const df_val = [[2, 4],
-    //         [180, 360],
-    //         [180, 360]]
-    //         assert.deepEqual((df.dropNa(0) as DataFrame).values, df_val);
-
-    //     });
-    //     it("drop NaNs along axis 1", function () {
-    //         const data = [[0, 2, 4],
-    //         [360, 180, 360],
-    //         [NaN, 180, 360]]
-    //         const column = ["A", "B", "C"];
-    //         const df = new DataFrame(data, { columns: column });
-    //         const df_val = [[0, 2, 4],
-    //         [360, 180, 360]]
-    //         assert.deepEqual((df.dropNa(1) as DataFrame).values, df_val);
-
-    //     });
-    //     it("drop NaNs along axis 1", function () {
-    //         const data = [[NaN, 1, 2, 3], [3, 4, NaN, 9], [5, 6, 7, 8]];
-    //         const column = ["A", "B", "C", "D"];
-    //         const df = new DataFrame(data, { columns: column });
-    //         const df_val = [[5, 6, 7, 8]];
-    //         assert.deepEqual((df.dropNa(1) as DataFrame).values, df_val);
-
-    //     });
-    //     it("drop inplace at axis 0, inplace false ", function () {
-    //         const data = [[NaN, 1, 2, 3], [3, 4, NaN, 9], [5, 6, 7, 8]];
-    //         const column = ["A", "B", "C", "D"];
-    //         const df = new DataFrame(data, { columns: column });
-
-    //         const df_val = [[1, 3], [4, 9], [6, 8]];
-
-    //         assert.deepEqual((df.dropNa(0) as DataFrame).values, df_val);
-
-    //     });
-    //     it("drop inplace at axis 0, inplace true ", function () {
-    //         const data = [[NaN, 1, 2, 3], [3, 4, NaN, 9], [5, 6, 7, 8]];
-    //         const column = ["A", "B", "C", "D"];
-    //         const df = new DataFrame(data, { columns: column });
-
-    //         const df_val = [[1, 3], [4, 9], [6, 8]];
-    //         df.dropNa(0, { inplace: true });
-    //         assert.deepEqual(df.values, df_val);
-
-    //     });
-    //     it("drop inplace at axis 1 at inplace true", function () {
-    //         const data = [[NaN, 1, 2, 3], [3, 4, NaN, 9], [5, 6, 7, 8]];
-    //         const column = ["A", "B", "C", "D"];
-    //         const df = new DataFrame(data, { columns: column });
-
-    //         const df_val = [[5, 6, 7, 8]];
-
-    //         df.dropNa(1, { inplace: true });
-    //         assert.deepEqual(df.values, df_val);
-
-    //     });
-    //     it("drop works for undefined values", function () {
-    //         let data = [[null, 1, 2, 3], [3, 4, undefined, 9], [5, 6, 7, 8]];
-    //         let column = ["A", "B", "C", "D"];
-    //         let df = new DataFrame(data, { columns: column });
-
-    //         let df_val = [[5, 6, 7, 8]];
-
-    //         df.dropNa(1, { inplace: true });
-    //         assert.deepEqual(df.values, df_val);
-
-    //     });
-    // });
-
-    // describe("isNa", function () {
-
-    //     it("check if values are empty (element-wise", function () {
-    //         const data = [[NaN, 1, 2, 3], [3, 4, undefined, 9], [5, 6, 7, 8]];
-    //         const column = ["A", "B", "C", "D"];
-    //         const df = new DataFrame(data, { columns: column });
-
-    //         const df_val = [
-    //             [true, false, false, false],
-    //             [false, false, true, false],
-    //             [false, false, false, false]
-    //         ];
-    //         const dfNew = df.isNa()
-    //         assert.deepEqual(dfNew.values, df_val);
-    //         assert.deepEqual(dfNew.dtypes, ["boolean", "boolean", "boolean", "boolean"]);
-    //         assert.deepEqual(dfNew.columns, column);
-    //     });
-    // });
-
-    // describe("fillNa", function () {
-
-    //     it("replace all NaN value inplace", function () {
-    //         const data = [[NaN, 1, 2, 3], [3, 4, NaN, 9], [5, 6, 7, 8]];
-    //         const columns = ["A", "B", "C", "D"];
-    //         const df = new DataFrame(data, { columns: columns });
-
-    //         const expected = [[-999, 1, 2, 3], [3, 4, -999, 9], [5, 6, 7, 8]];
-    //         df.fillNa(-999, { inplace: true });
-    //         assert.deepEqual(df.values, expected);
-    //     });
-    //     it("replace all undefined value", function () {
-    //         const data = [[undefined, 1, 2, 3], [3, 4, undefined, 9], [5, 6, 7, 8]];
-    //         const columns = ["A", "B", "C", "D"];
-    //         const df = new DataFrame(data, { columns: columns });
-
-    //         const expected = [[-999, 1, 2, 3], [3, 4, -999, 9], [5, 6, 7, 8]];
-
-    //         const df_filled = df.fillNa(-999) as DataFrame
-    //         assert.deepEqual(df_filled.values, expected);
-    //     });
-
-    //     it("Fills only a specified column", function () {
-    //         const data = [[1, 2, 3],
-    //         [4, 5, 6],
-    //         [20, NaN, 40],
-    //         [39, NaN, NaN]];
-    //         const cols = ["A", "B", "C"];
-    //         const df = new DataFrame(data, { columns: cols });
-    //         const expected = [[1, 2, 3], [4, 5, 6], [20, 2, 40], [39, 2, NaN]];
-    //         const df_filled = df.fillNa([2], { columns: ["B"] }) as DataFrame;
-
-    //         assert.deepEqual(df_filled.values, expected);
-    //     });
-    //     it("Fills column with specified values not in place", function () {
-    //         const data = [[1, 2, 3], [4, 5, 6], [NaN, 20, 40], [NaN, -1, 78]];
-    //         const cols = ["A", "B", "C"];
-    //         const df = new DataFrame(data, { columns: cols });
-    //         const new_vals = [[1, 2, 3], [4, 5, 6], [-2, 20, 40], [-2, -1, 78]];
-    //         const df_filled = df.fillNa([-2], { columns: ["A"] }) as DataFrame
-
-    //         assert.deepEqual(df_filled.values, new_vals);
-    //     });
-
-    //     it("Fills a list of columns with specified values", function () {
-    //         const data = [[1, undefined, 3], [4, undefined, 6], [NaN, "boy", 40], [NaN, "girl", NaN]];
-    //         const cols = ["A", "B", "C"];
-    //         const df = new DataFrame(data, { columns: cols });
-    //         const new_vals = [[1, "girl", 3], [4, "girl", 6], [200, "boy", 40], [200, "girl", NaN]];
-    //         const df_filled = df.fillNa([200, "girl"], { columns: ["A", "B"] }) as DataFrame
-    //         assert.deepEqual(df_filled.values, new_vals);
-    //     });
-    //     it("Fills a list of columns with specified values inplace", function () {
-    //         const data = [[1, undefined, 3], [4, undefined, 6], [NaN, "boy", 40], [NaN, "girl", 78]];
-    //         const cols = ["A", "B", "C"];
-    //         const df = new DataFrame(data, { columns: cols });
-    //         const new_vals = [[1, "girl", 3], [4, "girl", 6], [200, "boy", 40], [200, "girl", 78]];
-    //         df.fillNa([200, "girl"], { columns: ["A", "B"], inplace: true });
-    //         assert.deepEqual(df.values, new_vals);
-    //     });
-    // });
-
-    // describe("selectDtypes", function () {
-
-    //     it("Returns float columns in a DataFrame", function () {
-    //         const data = [[30, 1, 2, "boy"], [3.2, 4, 30, "girl"], [5.09, 6, 7, "cat"]];
-    //         const column = ["A", "B", "C", "D"];
-    //         const df = new DataFrame(data, { columns: column });
-    //         const df_sub = df.selectDtypes(['float32']);
-    //         assert.deepEqual(df_sub.values, [[30], [3.2], [5.09]]);
-    //     });
-
-    //     it("Returns int columns in a DataFrame", function () {
-    //         const data = [[30, 1, 2, "boy"],
-    //         [3.2, 4, 30, "girl"],
-    //         [5.09, 6, 7, "cat"]];
-    //         const column = ["A", "B", "C", "D"];
-    //         const df = new DataFrame(data, { columns: column });
-    //         const df_sub = df.selectDtypes(['int32']);
-    //         assert.deepEqual(df_sub.values, [[1, 2], [4, 30], [6, 7]]);
-    //     });
-
-    //     it("Returns string columns in a DataFrame", function () {
-    //         const data = [[30, 1, 2, "boy"],
-    //         [3.2, 4, 30, "girl"],
-    //         [5.09, 6, 7, "cat"]];
-    //         const column = ["A", "B", "C", "D"];
-    //         const df = new DataFrame(data, { columns: column });
-    //         const df_sub = df.selectDtypes(['string']);
-    //         assert.deepEqual(df_sub.values, [["boy"], ["girl"], ["cat"]]);
-    //     });
-
-    //     it("Returns string and float columns in a DataFrame", function () {
-    //         const data = [[30, 1, 2, "boy"],
-    //         [3.2, 4, 30, "girl"],
-    //         [5.09, 6, 7, "cat"]];
-    //         const column = ["A", "B", "C", "D"];
-    //         const df = new DataFrame(data, { columns: column });
-    //         const df_sub = df.selectDtypes(['string', 'float32']);
-    //         assert.deepEqual(df_sub.values, [[30, "boy"], [3.2, "girl"], [5.09, "cat"]]);
-    //     });
-
-    //     it("Returns int and float columns in a DataFrame", function () {
-    //         const data = [[30, 1, 2, "boy"],
-    //         [3.2, 4, 30, "girl"],
-    //         [5.09, 6, 7, "cat"]];
-    //         const column = ["A", "B", "C", "D"];
-    //         const df = new DataFrame(data, { columns: column });
-    //         const df_sub = df.selectDtypes(['int32', 'float32']);
-    //         assert.deepEqual(df_sub.values, [[30, 1, 2], [3.2, 4, 30], [5.09, 6, 7]]);
-    //     });
-    // });
-
-
-    // describe("lt", function () {
-    //     it("Returns Less than of DataFrame and other DataFrame (element-wise)", function () {
-    //         const data1 = [[10, 45, 56, 10], [25, 23, 20, 10]];
-    //         const data2 = [[100, 450, 590, 5], [25, 2, 0, 10]];
-
-    //         const df = new DataFrame(data1);
-    //         const df2 = new DataFrame(data2);
-    //         const expected = [[true, true, true, false],
-    //         [false, false, false, false]];
-    //         assert.deepEqual(df.lt(df2).values, expected);
-    //     });
-
-    //     it("Return Less than of series and scalar (element-wise)", function () {
-    //         const data1 = [[10, 45, 56, 10], [25, 23, 20, 10]];
-    //         const sf = new DataFrame(data1);
-    //         const expected = [[true, false, false, true],
-    //         [true, true, true, true]];
-    //         assert.deepEqual(sf.lt(30).values, expected);
-    //     });
-    //     it("Return Less than of series and DataFrame along axis 1", function () {
-    //         const data1 = [[10, 45, 56, 10],
-    //         [23, 20, 10, 10]];
-    //         const sf = new Series([10, 23, 56, 100]);
-    //         const df = new DataFrame(data1);
-    //         const expected = [[false, false, false, true], [false, true, true, true]];
-    //         assert.deepEqual(df.lt(sf, { axis: 1 }).values, expected);
-    //     });
-
-    //     it("Return Less than of Array and DataFrame along axis 1", function () {
-    //         const data1 = [[10, 45, 56, 10], [23, 20, 10, 10]];
-    //         const sf = [10, 23, 56, 100];
-    //         const df = new DataFrame(data1);
-    //         const expected = [[false, false, false, true], [false, true, true, true]];
-    //         assert.deepEqual(df.lt(sf, { axis: 1 }).values, expected);
-    //     });
-    //     it("Return Less than of series and DataFrame along axis 0", function () {
-    //         const data1 = [[10, 45, 56, 10],
-    //         [23, 20, 10, 10]];
-    //         const sf = new Series([10, 23]);
-    //         const df = new DataFrame(data1);
-    //         const expected = [[false, false, false, false], [false, true, true, true]];
-    //         const result = df.lt(sf, { axis: 0 })
-    //         assert.deepEqual(result.values, expected);
-    //     });
-
-    //     it("Return Less than of Array and DataFrame along axis 0", function () {
-    //         const data1 = [[10, 45, 56, 10], [23, 20, 10, 10]];
-    //         const sf = [10, 23];
-    //         const df = new DataFrame(data1);
-    //         const expected = [[false, false, false, false], [false, true, true, true]];
-    //         const result = df.lt(sf, { axis: 0 })
-    //         assert.deepEqual(result.values, expected);
-    //     });
-
-    // });
-
-    // describe("gt", function () {
-    //     it("Return Greater than of series and other series (element-wise)", function () {
-    //         const data1 = [[10, 45, 56, 10], [25, 23, 20, 10]];
-    //         const data2 = [[100, 450, 590, 5], [25, 2, 0, 10]];
-
-    //         const df = new DataFrame(data1);
-    //         const df2 = new DataFrame(data2);
-    //         const expected = [[false, false, false, true], [false, true, true, false]];
-    //         assert.deepEqual(df.gt(df2).values, expected);
-    //     });
-
-    //     it("Return Greater than of series scalar (element-wise)", function () {
-    //         const data1 = [[10, 45, 56, 10], [25, 23, 20, 10]];
-    //         const sf = new DataFrame(data1);
-    //         const expected = [[false, true, true, false], [false, false, false, false]];
-    //         assert.deepEqual(sf.gt(30).values, expected);
-    //     });
-
-    //     it("Return Less than of Array and DataFrame scalar along axis 1", function () {
-    //         const data1 = [[10, 45, 56, 10], [23, 20, 10, 10]];
-    //         const sf = [10, 23, 56, 100];
-    //         const df = new DataFrame(data1);
-    //         const expected = [[false, true, false, false], [true, false, false, false]];
-    //         assert.deepEqual(df.gt(sf, { axis: 1 }).values, expected);
-    //     });
-    //     it("Return Less than of Array and DataFrame scalar along axis 0", function () {
-    //         const data1 = [[10, 45, 56, 10], [23, 20, 10, 10]];
-    //         const sf = [10, 23];
-    //         const df = new DataFrame(data1);
-    //         const expected = [[false, true, true, false], [false, false, false, false]];
-    //         assert.deepEqual(df.gt(sf, { axis: 0 }).values, expected);
-    //     });
-
-    // });
-
-    // describe("le", function () {
-    //     it("Return Less than or Equal to of series and other series (element-wise)", function () {
-    //         const data1 = [[10, 45, 56, 10], [25, 23, 20, 10]];
-    //         const data2 = [[100, 450, 590, 5], [25, 2, 0, 10]];
-
-    //         const df = new DataFrame(data1);
-    //         const df2 = new DataFrame(data2);
-    //         const expected = [[true, true, true, false], [true, false, false, true]];
-    //         assert.deepEqual(df.le(df2).values, expected);
-    //     });
-
-    //     it("Return Less than or Equal to of series scalar (element-wise)", function () {
-    //         const data1 = [[10, 45, 56, 10], [25, 23, 30, 10]];
-    //         const sf = new DataFrame(data1);
-    //         const expected = [[true, false, false, true], [true, true, true, true]];
-    //         assert.deepEqual(sf.le(30).values, expected);
-    //     });
-
-    // });
-
-    // describe("ge", function () {
-    //     it("Return Greater than or Equal to of series and other series (element-wise)", function () {
-    //         const data1 = [[10, 45, 56, 10], [25, 23, 20, 10]];
-    //         const data2 = [[100, 450, 590, 5], [25, 2, 0, 10]];
-
-    //         const df = new DataFrame(data1);
-    //         const df2 = new DataFrame(data2);
-    //         const expected = [[false, false, false, true], [true, true, true, true]];
-    //         assert.deepEqual(df.ge(df2).values, expected);
-    //     });
-
-    //     it("Return Greater than or Equal to of series scalar (element-wise)", function () {
-    //         const data1 = [[10, 45, 56, 10], [25, 23, 30, 10]];
-    //         const sf = new DataFrame(data1);
-    //         const expected = [[false, true, true, false], [false, false, true, false]];
-    //         assert.deepEqual(sf.ge(30).values, expected);
-    //     });
-
-    // });
-
-    // describe("ne", function () {
-    //     it("Return Not Equal to of series and other series (element-wise)", function () {
-    //         const data1 = [[10, 45, 56, 10], [25, 23, 20, 10]];
-    //         const data2 = [[100, 450, 590, 5], [25, 2, 0, 10]];
-
-    //         const df = new DataFrame(data1);
-    //         const df2 = new DataFrame(data2);
-    //         const expected = [[true, true, true, true], [false, true, true, false]];
-    //         assert.deepEqual(df.ne(df2).values, expected);
-    //     });
-
-    //     it("Return Not Equal to of series scalar (element-wise)", function () {
-    //         const data1 = [[10, 45, 56, 10], [25, 23, 30, 10]];
-    //         const sf = new DataFrame(data1);
-    //         const expected = [[true, true, true, true], [true, true, false, true]];
-    //         assert.deepEqual(sf.ne(30).values, expected);
-    //     });
-    //     it("Return Less than of Array and DataFrame along axis 1 (column)", function () {
-    //         const data = {
-    //             'cost': [250, 150, 100],
-    //             'revenue': [100, 250, 300]
-    //         }
-    //         const sf = [100, 300]
-    //         const df = new DataFrame(data, { index: ['A', 'B', 'C'] })
-    //         const expected = [[true, true], [true, true], [false, false]];
-    //         const result = df.ne(sf, { axis: 1 })
-    //         assert.deepEqual(result.values, expected);
-    //     });
-
-    // });
-
-    // describe("eq", function () {
-    //     it("Return Equal to of DataFrame and other DataFrame (element-wise)", function () {
-    //         const data1 = [[10, 45, 56, 10], [25, 23, 20, 10]];
-    //         const data2 = [[100, 450, 590, 5], [25, 2, 0, 10]];
-
-    //         const df = new DataFrame(data1);
-    //         const df2 = new DataFrame(data2);
-    //         const expected = [[false, false, false, false], [true, false, false, true]];
-    //         assert.deepEqual(df.eq(df2).values, expected);
-    //     });
-
-    //     it("Return Equal to of DataFrame with scalar (element-wise)", function () {
-    //         const data1 = [[10, 45, 56, 10], [25, 23, 30, 10]];
-    //         const sf = new DataFrame(data1);
-    //         const expected = [[false, false, false, false], [false, false, true, false]];
-    //         assert.deepEqual(sf.eq(30).values, expected);
-    //     });
-    //     it("Return Equal to of series and DataFrame scalar along axis 1", function () {
-    //         const data1 = { "Col1": [10, 45, 56, 10], "Col2": [23, 20, 10, 10] };
-    //         const sf = new Series([10, 23]);
-    //         const df = new DataFrame(data1);
-    //         const expected = [[true, true], [false, false], [false, false], [true, false]];
-    //         assert.deepEqual(df.eq(sf, { axis: 1 }).values, expected);
-    //     });
-    //     it("Return Less than of Array and DataFrame along axis 0", function () {
-    //         const data = {
-    //             'cost': [250, 150, 100],
-    //             'revenue': [100, 250, 300]
-    //         }
-    //         const sf = [250, 250, 100]
-    //         const df = new DataFrame(data, { index: ['A', 'B', 'C'] })
-    //         const expected = [[true, false], [false, true], [true, false]];
-    //         const result = df.eq(sf, { axis: 0 })
-    //         assert.deepEqual(result.values, expected);
-    //     });
-
-    // });
-
-    // describe("replace", function () {
-    //     it("Replace across all columns", function () {
-    //         const data1 = [[10, 45, 56, 25], [23, 20, 10, 24]];
-    //         const df = new DataFrame(data1);
-    //         const expected = [[-999, 45, 56, 25], [23, 20, -999, 24]];
-    //         const df_rep = df.replace(10, -999) as DataFrame
-    //         assert.deepEqual(df_rep.values, expected);
-    //     });
-
-    //     it("Replace accross all columns inplace", function () {
-    //         const data1 = [["A", "A", "A", "B"], ["B", "C", "C", "D"]];
-    //         const df = new DataFrame(data1);
-    //         const expected = [["boy", "boy", "boy", "B"], ["B", "C", "C", "D"]];
-    //         df.replace("A", "boy", { inplace: true });
-    //         assert.deepEqual(df.values, expected);
-    //     });
-    //     it("Replace values in specified two column(s)", function () {
-    //         const data1 = [["A", "A", 1, "girl"],
-    //         ["B", "A", 2, "woman"],
-    //         ["A", "B", 3, "man"]];
-    //         const df = new DataFrame(data1, { columns: ["col1", "col2", "col3", "col4"] });
-    //         const expected = [["boy", "boy", 1, "girl"],
-    //         ["B", "boy", 2, "woman"],
-    //         ["boy", "B", 3, "man"]];
-    //         const df_rep = df.replace("A", "boy", { columns: ["col1", "col2"] }) as DataFrame
-    //         assert.deepEqual(df_rep.values, expected);
-    //     });
-
-    //     it("Replace values in specified single column(s)", function () {
-    //         const data1 = [[2, "A", 1, "girl"],
-    //         [3, "A", 2, "woman"],
-    //         [4, "B", 3, "man"]];
-    //         const df = new DataFrame(data1, { columns: ["col1", "col2", "col3", "col4"] });
-    //         const expected = [[2, "A", 1, "girl"],
-    //         [100, "A", 2, "woman"],
-    //         [4, "B", 3, "man"]];
-    //         const df_rep = df.replace(3, 100, { columns: ["col1"] }) as DataFrame
-    //         assert.deepEqual(df_rep.values, expected);
-    //         assert.notDeepEqual(df_rep, df);
-    //         assert.notDeepEqual(df_rep.values, df.values);
-    //     });
-
-    //     it("Replace values in specified two column(s) inplace", function () {
-    //         const data1 = [["A", "A", 1, "girl"],
-    //         ["B", "A", 2, "woman"],
-    //         ["A", "B", 3, "man"]];
-    //         const df = new DataFrame(data1, { columns: ["col1", "col2", "col3", "col4"] });
-    //         const expected = [["boy", "boy", 1, "girl"],
-    //         ["B", "boy", 2, "woman"],
-    //         ["boy", "B", 3, "man"]];
-    //         df.replace("A", "boy", { columns: ["col1", "col2"], inplace: true });
-    //         assert.deepEqual(df.values, expected);
-    //     });
-
-    //     it("Replace values in specified single column(s) inplace", function () {
-    //         const data1 = [[2, "A", 1, "girl"],
-    //         [3, "A", 2, "woman"],
-    //         [4, "B", 3, "man"]];
-    //         const df = new DataFrame(data1, { columns: ["col1", "col2", "col3", "col4"] });
-    //         const expected = [[2, "A", 1, "girl"],
-    //         [100, "A", 2, "woman"],
-    //         [4, "B", 3, "man"]];
-    //         df.replace(3, 100, { columns: ["col1"], inplace: true });
-    //         assert.deepEqual(df.values, expected);
-    //     });
-
-    // });
-
-    // describe("sum", function () {
-    //     it("Sum values of a DataFrame by Default axis column (axis=1)", function () {
-    //         const data1 = [[30, 40, 3.1],
-    //         [5, 5, 5.1],
-    //         [5, 5, 3.2]];
-    //         const sf = new DataFrame(data1);
-    //         const res = [73.1, 15.1, 13.2];
-    //         assert.deepEqual(sf.sum().values, res);
-    //     });
-    //     it("Sum values of a DataFrame along row axis (axis=0)", function () {
-    //         const data1 = [[30, 40, 3.1],
-    //         [5, 5, 5.1],
-    //         [5, 5, 3.2]];
-    //         const df = new DataFrame(data1);
-    //         const res = [40, 50, 11.399999999999999];
-    //         assert.deepEqual(df.sum({ axis: 0 }).values, res);
-    //     });
-    //     it("Sum values of a mixed DataFrame along row axis (axis=0)", function () {
-    //         const data1 = [[30, 40, 3.1, true],
-    //         [5, 5, 5.1, true],
-    //         [5, 5, 3.2, true]];
-    //         const df = new DataFrame(data1);
-    //         const res = [40, 50, 11.399999999999999, 3];
-    //         assert.deepEqual(df.sum({ axis: 0 }).values, res);
-    //     });
-    //     it("Sum values of a boolean DataFrame along row axis (axis=0)", function () {
-    //         const data1 = [[true, true, false, true],
-    //         [false, false, false, false],
-    //         [false, true, true, false]];
-    //         const df = new DataFrame(data1);
-    //         const res = [1, 2, 1, 1];
-    //         assert.deepEqual(df.sum({ axis: 0 }).values, res);
-    //     });
-    //     it("Sum values of a boolean DataFrame along default column axis (axis=1)", function () {
-    //         const data1 = [[true, true, false, true],
-    //         [false, false, false, false],
-    //         [false, true, true, false]];
-    //         const df = new DataFrame(data1);
-    //         const res = [3, 0, 2];
-    //         assert.deepEqual(df.sum().values, res);
-    //     });
-    //     it("Sum values of a df with missing values", function () {
-    //         const data1 = [[11, 20, 3], [null, 15, 6], [2, 30, 40], [2, 89, 78]];
-    //         const df = new DataFrame(data1);
-    //         const res = [34, 21, 72, 169]
-    //         assert.deepEqual(df.sum({ axis: 1 }).values, res);
-    //     });
-
-    // });
-
-    // describe("abs", function () {
-    //     it("Returns the absolute values in DataFrame of ints", function () {
-    //         const data1 = [[-10, 45, 56, 10], [-25, 23, 20, -10]];
-    //         const df = new DataFrame(data1);
-    //         const expected = [[10, 45, 56, 10], [25, 23, 20, 10]];
-    //         assert.deepEqual((df.abs() as DataFrame).values, expected);
-    //     });
-
-    //     it("Returns the absolute values in mixed DataFrame", function () {
-    //         const data1 = [[-10, -45.1, 56, 10], [-25, -23.2, 20, -10]];
-    //         const df = new DataFrame(data1);
-    //         const expected = [[10, 45.1, 56, 10], [25, 23.2, 20, 10]];
-    //         assert.deepEqual((df.abs() as DataFrame).values, expected);
-    //     });
-    // });
-
-    // describe("T", function () {
-    //     it("Return the Transpose of a DataFrame", function () {
-    //         const data1 = [[10, 45, 56, 10],
-    //         [25, 23, 20, 10]];
-
-    //         const cols = ["a", "b", "c", "d"];
-    //         const df = new DataFrame(data1, { columns: cols });
-    //         const df_trans = df.T;
-    //         const expected_vals = [[10, 25], [45, 23], [56, 20], [10, 10]];
-    //         const expected_index = cols;
-    //         const expected_col_names = ["0", "1"];
-    //         assert.deepEqual(df_trans.index, expected_index);
-    //         assert.deepEqual(df_trans.values, expected_vals);
-    //         assert.deepEqual(df_trans.columns, expected_col_names);
-
-    //     });
-    // });
-
-    // describe("transpose", function () {
-    //     it("Return the Transpose of a DataFrame", function () {
-    //         const data1 = [[10, 45, 56, 10],
-    //         [25, 23, 20, 10]];
-
-    //         const cols = ["a", "b", "c", "d"];
-    //         const df = new DataFrame(data1, { columns: cols });
-    //         const df_trans = df.T;
-    //         const expected_vals = [[10, 25], [45, 23], [56, 20], [10, 10]];
-    //         const expected_index = cols;
-    //         const expected_col_names = ["0", "1"];
-    //         assert.deepEqual(df_trans.index, expected_index);
-    //         assert.deepEqual(df_trans.values, expected_vals);
-    //         assert.deepEqual(df_trans.columns, expected_col_names);
-
-    //     });
-    //     it("Transpose a DataFrame inplace", function () {
-    //         const data1 = [[10, 45, 56, 10],
-    //         [25, 23, 20, 10]];
-
-    //         const cols = ["a", "b", "c", "d"];
-    //         const df = new DataFrame(data1, { columns: cols });
-    //         df.transpose({ inplace: true });
-    //         const expected_vals = [[10, 25], [45, 23], [56, 20], [10, 10]];
-    //         const expected_index = cols;
-    //         const expected_col_names = ["0", "1"];
-    //         assert.deepEqual(df.index, expected_index);
-    //         assert.deepEqual(df.values, expected_vals);
-    //         assert.deepEqual(df.columns, expected_col_names);
-
-    //     });
-    // });
-
-
-    // describe("asType", function () {
-    //     it("set type of float column to int", function () {
-    //         const data = {
-    //             "A": [-20.1, 30, 47.3, -20],
-    //             "B": [34, -4, 5, 6],
-    //             "C": [20.1, -20.23, 30.3, 40.11],
-    //             "D": ["a", "b", "c", "c"]
-    //         };
-    //         const df = new DataFrame(data);
-    //         const dfNew = df.asType("A", "int32") as DataFrame
-    //         dfNew["D"] = ["a", "b", "c", "F"];
-    //         assert.deepEqual(dfNew.dtypes, ['int32', 'int32', 'float32', 'string']);
-    //         assert.deepEqual(dfNew['A'].values, [-20, 30, 47, -20]);
-    //         assert.notDeepEqual(dfNew["D"].values, df["D"].values);
-
-    //     });
-    //     it("set type of int column to float", function () {
-    //         const data = {
-    //             "A": [-20.1, 30, 47.3, -20],
-    //             "B": [34, -4, 5, 6],
-    //             "C": [20.1, -20.23, 30.3, 40.11],
-    //             "D": ["a", "b", "c", "c"]
-    //         };
-    //         const df = new DataFrame(data);
-    //         const dfNew = df.asType("B", "float32") as DataFrame
-
-    //         assert.deepEqual(dfNew.dtypes, ['float32', 'float32', 'float32', 'string']);
-    //         assert.deepEqual(dfNew['B'].values, [34, -4, 5, 6]);
-
-    //     });
-    //     it("set type of string column to int", function () {
-    //         const data = {
-    //             "A": [-20.1, 30, 47.3, -20],
-    //             "B": [34, -4, 5, 6],
-    //             "C": [20.1, -20.23, 30.3, 40.11],
-    //             "D": ["20.1", "21", "23.4", "50.78"]
-    //         };
-    //         const df = new DataFrame(data);
-    //         const dfNew = df.asType("D", "int32") as DataFrame
-
-    //         assert.deepEqual(dfNew.dtypes, ['float32', 'int32', 'float32', 'int32']);
-    //         assert.deepEqual(dfNew['D'].values, [20, 21, 23, 50]);
-
-    //     });
-    //     it("set type of string column to float", function () {
-    //         const data = {
-    //             "A": [-20.1, 30, 47.3, -20],
-    //             "B": [34, -4, 5, 6],
-    //             "C": [20.1, -20.23, 30.3, 40.11],
-    //             "D": ["20.1", "21", "23.4", "50.78"]
-    //         };
-    //         const df = new DataFrame(data);
-    //         const dfNew = df.asType("D", "float32") as DataFrame
-
-    //         assert.deepEqual(dfNew.dtypes, ['float32', 'int32', 'float32', 'float32']);
-    //         assert.deepEqual(dfNew['D'].values, [20.1, 21, 23.4, 50.78]);
-
-    //     });
-    // });
-
-    // describe("nUnique", function () {
-    //     it("Returns the number of unique elements along axis 1", function () {
-    //         const data = {
-    //             "A": [-20, 30, 47.3, -20, 2],
-    //             "B": [34, -4, 5, 6, 2],
-    //             "C": [20, 20, 30, 30, 2],
-    //             "D": ["a", "b", "c", "c", "d"]
-    //         };
-
-    //         const df = new DataFrame(data);
-    //         const res = [4, 4, 4, 4, 2];
-    //         assert.deepEqual(df.nUnique(1).values, res);
-
-    //     });
-    //     it("Returns the number of unique elements along axis 0", function () {
-    //         const data = {
-    //             "A": [20, 30, 47.3, 30],
-    //             "B": [34, -4, 5, 30],
-    //             "C": [20, 20, 30, 30],
-    //             "D": ["a", "b", "c", "c"]
-    //         };
-
-    //         const df = new DataFrame(data);
-    //         const res = [3, 4, 2, 3];
-    //         assert.deepEqual(df.nUnique(0).values, res);
-
-    //     });
-
-    // });
-
-
-    // describe("rename", function () {
-    //     it("Rename columns along axis 1", function () {
-    //         const data = {
-    //             "A": [-20, 30, 47.3, -20],
-    //             "B": [34, -4, 5, 6],
-    //             "C": [20, 20, 30, 30],
-    //         };
-
-    //         const df = new DataFrame(data);
-    //         const dfNew = df.rename({ "A": "a1", "B": "b1" }) as DataFrame
-    //         const res = ["a1", "b1", "C",];
-    //         assert.deepEqual(dfNew.columns, res);
-
-    //     });
-    //     it("confirms original column name is not modified along axis 1", function () {
-    //         const data = {
-    //             "A": [-20, 30, 47.3, -20],
-    //             "B": [34, -4, 5, 6],
-    //             "D": ["a", "b", "c", "c"]
-    //         };
-
-    //         const df = new DataFrame(data);
-    //         const dfNew = df.rename({ "A": "a1", "B": "b1" }, { axis: 1 })
-    //         const res = ["A", "B", "D"];
-    //         assert.deepEqual(df.columns, res);
-
-    //     });
-    //     it("Rename columns along axis 1 inplace", function () {
-    //         const data = {
-    //             "A": [-20, 30, 47.3, -20],
-    //             "B": [34, -4, 5, 6],
-    //             "C": [20, 20, 30, 30],
-    //         };
-
-    //         const df = new DataFrame(data);
-    //         df.rename({ "A": "a1", "B": "b1" }, { inplace: true });
-    //         const res = ["a1", "b1", "C"];
-    //         assert.deepEqual(df.columns, res);
-
-    //     });
-    //     it("Rename string index along axis 0", function () {
-    //         const data = {
-    //             "A": [-20, 30, 47.3, -20],
-    //             "B": [34, -4, 5, 6],
-    //             "C": [20, 20, 30, 30],
-    //         };
-
-    //         const df = new DataFrame(data, { index: ["a", "b", "c", "d"] });
-    //         const dfNew = df.rename({ "a": 0, "b": 1 }, { axis: 0 }) as DataFrame
-    //         const res = [0, 1, "c", "d"];
-    //         assert.deepEqual(dfNew.index, res);
-
-    //     });
-    //     it("Rename string index along axis 0 inplace", function () {
-    //         const data = {
-    //             "A": [-20, 30, 47.3, -20],
-    //             "B": [34, -4, 5, 6],
-    //             "C": [20, 20, 30, 30],
-    //         };
-
-    //         const df = new DataFrame(data, { index: ["a", "b", "c", "d"] });
-    //         df.rename({ "a": 0, "b": 1 }, { axis: 0, inplace: true });
-    //         const res = [0, 1, "c", "d"];
-    //         assert.deepEqual(df.index, res);
-
-    //     });
-    //     it("Get new column via subseting works after rename (inplace)", function () {
-    //         let data = {
-    //             "A": [-20, 30, 47.3],
-    //             "B": [34, -4, 5],
-    //             "C": [20, 2, 30]
-    //         };
-    //         let df = new DataFrame(data);
-    //         df.rename({ "A": "new_name" }, { inplace: true });
-    //         df["new_name"].print();
-    //         assert.deepEqual(df["new_name"].values, data["A"]);
-    //     });
-
-    //     it("Get new column via subseting works after rename (not-inplace)", function () {
-    //         let data = {
-    //             "A": [-20, 30, 47.3],
-    //             "B": [34, -4, 5],
-    //             "C": [20, 2, 30]
-    //         };
-    //         let df = new DataFrame(data);
-    //         let new_df = df.rename({ "A": "new_name" });
-    //         assert.deepEqual(new_df["new_name"].values, data["A"]);
-    //     });
-    // });
-
-    // describe("sortIndex", function () {
-
-    //     it("sort index in ascending order", function () {
-    //         const data = [[0, 2, 4, "b"],
-    //         [360, 180, 360, "a"],
-    //         [2, 4, 6, "c"]];
-
-    //         const df = new DataFrame(data, { "columns": ["col1", "col2", "col3", "col4"], index: ["b", "a", "c"] });
-    //         const df2 = df.sortIndex() as DataFrame
-    //         const rslt = [[360, 180, 360, 'a'], [0, 2, 4, 'b'], [2, 4, 6, 'c']];
-
-    //         assert.deepEqual(df2.values, rslt);
-    //     });
-    //     it("sort index in ascending order - inplace", function () {
-    //         const data = [[0, 2, 4, "b"],
-    //         [360, 180, 360, "a"],
-    //         [2, 4, 6, "c"]];
-
-    //         const df = new DataFrame(data, { "columns": ["col1", "col2", "col3", "col4"], index: ["b", "a", "c"] });
-    //         df.sortIndex({ inplace: true });
-    //         const rslt = [[360, 180, 360, 'a'], [0, 2, 4, 'b'], [2, 4, 6, 'c']];
-    //         assert.deepEqual(df.values, rslt);
-    //     });
-    //     it("sort index in descending order", function () {
-    //         const data = [[0, 2, 4, "b"],
-    //         [360, 180, 360, "a"],
-    //         [2, 4, 6, "c"]];
-
-    //         const df = new DataFrame(data, { "columns": ["col1", "col2", "col3", "col4"], index: ["b", "a", "c"] });
-    //         const df2 = df.sortIndex({ ascending: false }) as DataFrame
-    //         const rslt = [[2, 4, 6, 'c'], [0, 2, 4, 'b'], [360, 180, 360, 'a']];
-
-    //         assert.deepEqual(df2.values, rslt);
-    //     });
-    //     it("sort index in descending order with inplace set to true", function () {
-    //         const data = [[0, 2, 4, "b"],
-    //         [360, 180, 360, "a"],
-    //         [2, 4, 6, "c"]];
-
-    //         const df = new DataFrame(data, { "columns": ["col1", "col2", "col3", "col4"], index: [4, 2, 5] });
-    //         df.sortIndex({ ascending: false, inplace: true });
-    //         const rslt = [[2, 4, 6, 'c'], [0, 2, 4, 'b'], [360, 180, 360, 'a']];
-    //         assert.deepEqual(df.values, rslt);
-    //     });
-    // });
-
-    // describe("append", function () {
-
-    //     it("Append works for an array", function () {
-    //         const data = [[0, 2, 4, "b"],
-    //         [360, 180, 360, "a"],
-    //         [2, 4, 6, "c"]];
-
-    //         const df = new DataFrame(data);
-    //         const expected_val = [[0, 2, 4, "b"],
-    //         [360, 180, 360, "a"],
-    //         [2, 4, 6, "c"],
-    //         [20, 40, 60, "d"]];
-
-    //         const newDf = df.append([20, 40, 60, "d"], ["n1"]) as DataFrame
-    //         assert.deepEqual(newDf.values, expected_val);
-    //         assert.deepEqual(newDf.index, [0, 1, 2, "n1"]);
-    //     });
-    //     it("Append works for an array of arrays", function () {
-    //         const data = [[0, 2, 4, "b"],
-    //         [360, 180, 360, "a"],
-    //         [2, 4, 6, "c"]];
-
-    //         const df = new DataFrame(data);
-    //         const expected_val = [[0, 2, 4, "b"],
-    //         [360, 180, 360, "a"],
-    //         [2, 4, 6, "c"],
-    //         [20, 40, 60, "d"],
-    //         [21, 42, 61, "y"]];
-
-    //         const newDf = df.append([[20, 40, 60, "d"], [21, 42, 61, "y"]], ["n1", "n2"]) as DataFrame
-    //         assert.deepEqual(newDf.values, expected_val);
-    //         assert.deepEqual(newDf.index, [0, 1, 2, "n1", "n2"]);
-    //     });
-
-    //     it("Append works for DataFrame", function () {
-    //         const data = [[0, 2, 4, "b"],
-    //         [360, 180, 360, "a"],
-    //         [2, 4, 6, "c"]];
-
-    //         const df = new DataFrame(data, { "columns": ["col1", "col2", "col3", "col4"] });
-    //         const df2 = new DataFrame([[20, 40, 60, "d"]], { "columns": ["col1", "col2", "col3", "col4"] });
-
-    //         const expected_val = [[0, 2, 4, "b"],
-    //         [360, 180, 360, "a"],
-    //         [2, 4, 6, "c"],
-    //         [20, 40, 60, "d"]];
-
-    //         const newDf = df.append(df2, ["n1"]) as DataFrame
-    //         assert.deepEqual(newDf.values, expected_val);
-
-    //     });
-    //     it("Append works for Series", function () {
-    //         const data = [[0, 2, 4, "b"],
-    //         [360, 180, 360, "a"],
-    //         [2, 4, 6, "c"]];
-
-    //         const df = new DataFrame(data, { "columns": ["col1", "col2", "col3", "col4"] });
-    //         const sf = new Series([20, 40, 60, "d"]);
-
-    //         const expected_val = [[0, 2, 4, "b"],
-    //         [360, 180, 360, "a"],
-    //         [2, 4, 6, "c"],
-    //         [20, 40, 60, "d"]];
-
-    //         const newDf = df.append(sf, ["n1"]) as DataFrame
-    //         assert.deepEqual(newDf.values, expected_val);
-
-    //     });
-    // });
-
-    // describe("cumProd", function () {
-
-    //     it("cumProd works for axis 1", function () {
-    //         const data = [[2, 1, 2, 3], [3, 4, 11, 9], [5, 6, 7, 8]];
-    //         const column = ["A", "B", "C", "D"];
-    //         const df = new DataFrame(data, { columns: column });
-    //         const rslt = [[2, 2, 4, 12],
-    //         [3, 12, 132, 1188],
-    //         [5, 30, 210, 1680]]
-
-    //         const newDf = df.cumProd() as DataFrame
-    //         assert.deepEqual(newDf.values, rslt);
-    //     });
-    //     it("cumProd axis 0 works", function () {
-    //         const data = [[2, 1, 2, 3], [3, 4, 11, 9], [5, 6, 7, 8]];
-    //         const column = ["A", "B", "C", "D"];
-    //         const df = new DataFrame(data, { columns: column });
-    //         const rslt = [[2, 1, 2, 3],
-    //         [6, 4, 22, 27],
-    //         [30, 24, 154, 216]]
-
-    //         assert.deepEqual((df.cumProd({ axis: 0 }) as DataFrame).values, rslt);
-    //     });
-
-    //     it("cumProd works for axis 1 inplace", function () {
-    //         const data = [[2, 1, 2, 3], [3, 4, 11, 9], [5, 6, 7, 8]];
-    //         const column = ["A", "B", "C", "D"];
-    //         const df = new DataFrame(data, { columns: column });
-    //         const rslt = [[2, 2, 4, 12],
-    //         [3, 12, 132, 1188],
-    //         [5, 30, 210, 1680]]
-
-    //         df.cumProd({ inplace: true })
-    //         assert.deepEqual(df.values, rslt);
-    //     });
-    //     it("cumProd axis 0 works inplace", function () {
-    //         const data = [[2, 1, 2, 3], [3, 4, 11, 9], [5, 6, 7, 8]];
-    //         const column = ["A", "B", "C", "D"];
-    //         const df = new DataFrame(data, { columns: column });
-    //         const rslt = [[2, 1, 2, 3],
-    //         [6, 4, 22, 27],
-    //         [30, 24, 154, 216]]
-    //         df.cumProd({ axis: 0, inplace: true })
-    //         assert.deepEqual(df.values, rslt);
-    //     });
-    // });
-
-    // describe("cumSum", function () {
-
-    //     it("cumSum works for axis 1", function () {
-    //         const data = [[2, 1, 2, 3], [3, 4, 11, 9], [5, 6, 7, 8]];
-    //         const column = ["A", "B", "C", "D"];
-    //         const df = new DataFrame(data, { columns: column });
-    //         const rslt = [[2, 3, 5, 8],
-    //         [3, 7, 18, 27],
-    //         [5, 11, 18, 26]]
-
-    //         const newDf = df.cumSum() as DataFrame
-    //         assert.deepEqual(newDf.values, rslt);
-    //     });
-    //     it("cumSum axis 0 works", function () {
-    //         const data = [[2, 1, 2, 3], [3, 4, 11, 9], [5, 6, 7, 8]];
-    //         const column = ["A", "B", "C", "D"];
-    //         const df = new DataFrame(data, { columns: column });
-    //         const rslt = [[2, 1, 2, 3],
-    //         [5, 5, 13, 12],
-    //         [10, 11, 20, 20]]
-
-    //         assert.deepEqual((df.cumSum({ axis: 0 }) as DataFrame).values, rslt);
-    //     });
-
-    //     it("cumSum works for axis 1 inplace", function () {
-    //         const data = [[2, 1, 2, 3], [3, 4, 11, 9], [5, 6, 7, 8]];
-    //         const column = ["A", "B", "C", "D"];
-    //         const df = new DataFrame(data, { columns: column });
-    //         const rslt = [[2, 3, 5, 8],
-    //         [3, 7, 18, 27],
-    //         [5, 11, 18, 26]]
-
-    //         df.cumSum({ inplace: true })
-    //         assert.deepEqual(df.values, rslt);
-    //     });
-    //     it("cumSum axis 0 works inplace", function () {
-    //         const data = [[2, 1, 2, 3], [3, 4, 11, 9], [5, 6, 7, 8]];
-    //         const column = ["A", "B", "C", "D"];
-    //         const df = new DataFrame(data, { columns: column });
-    //         const rslt = [[2, 1, 2, 3],
-    //         [5, 5, 13, 12],
-    //         [10, 11, 20, 20]]
-    //         df.cumSum({ axis: 0, inplace: true })
-    //         assert.deepEqual(df.values, rslt);
-    //     });
-    // });
-
-    // describe("cumMin", function () {
-
-    //     it("cumMin works for axis 1", function () {
-    //         const data = [[2, 1, 2, 3], [3, 4, 11, 9], [5, 6, 7, 8]];
-    //         const column = ["A", "B", "C", "D"];
-    //         const df = new DataFrame(data, { columns: column });
-    //         const rslt = [[2, 1, 1, 1],
-    //         [3, 3, 3, 3],
-    //         [5, 5, 5, 5]]
-
-    //         const newDf = df.cumMin() as DataFrame
-    //         assert.deepEqual(newDf.values, rslt);
-    //     });
-    //     it("cumMin axis 0 works", function () {
-    //         const data = [[2, 1, 2, 3], [3, 4, 11, 9], [5, 6, 7, 8]];
-    //         const column = ["A", "B", "C", "D"];
-    //         const df = new DataFrame(data, { columns: column });
-    //         const rslt = [[2, 1, 2, 3],
-    //         [2, 1, 2, 3],
-    //         [2, 1, 2, 3]]
-
-    //         assert.deepEqual((df.cumMin({ axis: 0 }) as DataFrame).values, rslt);
-    //     });
-
-    //     it("cumMin works for axis 1 inplace", function () {
-    //         const data = [[2, 1, 2, 3], [3, 4, 11, 9], [5, 6, 7, 8]];
-    //         const column = ["A", "B", "C", "D"];
-    //         const df = new DataFrame(data, { columns: column });
-    //         const rslt = [[2, 1, 1, 1],
-    //         [3, 3, 3, 3],
-    //         [5, 5, 5, 5]]
-
-    //         df.cumMin({ inplace: true })
-    //         assert.deepEqual(df.values, rslt);
-    //     });
-    //     it("cumMin axis 0 works inplace", function () {
-    //         const data = [[2, 1, 2, 3], [3, 4, 11, 9], [5, 6, 7, 8]];
-    //         const column = ["A", "B", "C", "D"];
-    //         const df = new DataFrame(data, { columns: column });
-    //         const rslt = [[2, 1, 2, 3],
-    //         [2, 1, 2, 3],
-    //         [2, 1, 2, 3]]
-    //         df.cumMin({ axis: 0, inplace: true })
-    //         assert.deepEqual(df.values, rslt);
-    //     });
-    // });
-
-    // describe("cumMax", function () {
-
-    //     it("cumMax works for axis 1", function () {
-    //         const data = [[2, 1, 2, 3], [3, 4, 11, 9], [5, 6, 7, 8]];
-    //         const column = ["A", "B", "C", "D"];
-    //         const df = new DataFrame(data, { columns: column });
-    //         const rslt = [[2, 2, 2, 3],
-    //         [3, 4, 11, 11],
-    //         [5, 6, 7, 8]]
-
-    //         const newDf = df.cumMax() as DataFrame
-    //         assert.deepEqual(newDf.values, rslt);
-    //     });
-    //     it("cumMax axis 0 works", function () {
-    //         const data = [[2, 1, 2, 3], [3, 4, 11, 9], [5, 6, 7, 8]];
-    //         const column = ["A", "B", "C", "D"];
-    //         const df = new DataFrame(data, { columns: column });
-    //         const rslt = [[2, 1, 2, 3],
-    //         [3, 4, 11, 9],
-    //         [5, 6, 11, 9]]
-
-    //         assert.deepEqual((df.cumMax({ axis: 0 }) as DataFrame).values, rslt);
-    //     });
-
-    //     it("cumMax works for axis 1 inplace", function () {
-    //         const data = [[2, 1, 2, 3], [3, 4, 11, 9], [5, 6, 7, 8]];
-    //         const column = ["A", "B", "C", "D"];
-    //         const df = new DataFrame(data, { columns: column });
-    //         const rslt = [[2, 2, 2, 3],
-    //         [3, 4, 11, 11],
-    //         [5, 6, 7, 8]]
-
-    //         df.cumMax({ inplace: true })
-    //         assert.deepEqual(df.values, rslt);
-    //     });
-    //     it("cumMax axis 0 works inplace", function () {
-    //         const data = [[2, 1, 2, 3], [3, 4, 11, 9], [5, 6, 7, 8]];
-    //         const column = ["A", "B", "C", "D"];
-    //         const df = new DataFrame(data, { columns: column });
-    //         const rslt = [[2, 1, 2, 3],
-    //         [3, 4, 11, 9],
-    //         [5, 6, 11, 9]]
-    //         df.cumMax({ axis: 0, inplace: true })
-    //         assert.deepEqual(df.values, rslt);
-    //     });
-    // });
-
-
-    // describe("query", function () {
-
-    //     it("Get the DataFrame containing rows with the filtered column", function () {
-    //         const data = [[1, 2, 3], [4, 5, 6], [20, 30, 40], [39, 89, 78]];
-    //         const cols = ["A", "B", "C"];
-    //         const df = new DataFrame(data, { columns: cols });
-    //         const query_df = df.query(df["B"].ge(5)) as DataFrame
-    //         const query_data = [[4, 5, 6], [20, 30, 40], [39, 89, 78]]
-    //         assert.deepEqual(query_df.values, query_data);
-    //     });
-    //     it("Get the Dataframe containing rows with the filtered column in String values", function () {
-    //         const data = { "Abs": [20, 30, 47], "Count": [34, 4, 5], "country code": ["NG", "FR", "GH"] };
-    //         const cols = ["Abs", "Count", "country code"];
-    //         const df = new DataFrame(data, { columns: cols });
-    //         const query_df = df.query(df["country code"].str.includes("NG")) as DataFrame
-
-    //         const query_data = [[20, 34, "NG"]];
-    //         assert.deepEqual(query_df.values, query_data);
-    //     });
-    //     it("Get the Dataframe containing rows with the filtered column in String values inplace", function () {
-    //         const data = { "Abs": [20, 30, 47], "Count": [34, 4, 5], "country code": ["NG", "FR", "GH"] };
-    //         const cols = ["Abs", "Count", "country code"];
-    //         const df = new DataFrame(data, { columns: cols });
-    //         df.query(df["country code"].eq("NG"), { inplace: true });
-    //         const query_data = [[20, 34, "NG"]];
-    //         assert.deepEqual(df.values, query_data);
-    //     });
-    //     it("Confirms that query index are updated", function () {
-
-    //         const data = [[1, 2, 3], [4, 5, 6], [20, 30, 40], [39, 89, 78]];
-    //         const cols = ["A", "B", "C"];
-    //         const df = new DataFrame(data, { columns: cols });
-    //         const query_df = df.query(df["B"].ge(5)) as DataFrame
-    //         assert.deepEqual(query_df.index, [1, 2, 3]);
-    //     });
-
-    //     it("Confirms chaining boolean queries work", function () {
-
-    //         const data = [[1, 2, 3],
-    //         [4, 5, 60],
-    //         [20, 30, 4],
-    //         [39, 89, 7]];
-    //         const cols = ["A", "B", "C"];
-    //         const df = new DataFrame(data, { columns: cols });
-
-    //         const query_df = df.query(
-    //             df["B"].ge(5).and(df["C"].lt(10))
-    //         ) as DataFrame
-    //         const query_data = [[20, 30, 4], [39, 89, 7]];
-    //         assert.deepEqual(query_df.values, query_data)
-    //         assert.deepEqual(query_df.index, [2, 3]);
-    //     });
-
-    //     it("Confirms chaining boolean queries work and returns empty DF", function () {
-
-    //         const data = [[1, 2, 3],
-    //         [4, 5, 60],
-    //         [20, 30, 40],
-    //         [39, 89, 70]];
-    //         const cols = ["A", "B", "C"];
-    //         const df = new DataFrame(data, { columns: cols });
-
-    //         const query_df = df.query(
-    //             df["B"].ge(5).and(df["C"].lt(10))
-    //         ) as DataFrame
-    //         assert.deepEqual(query_df.values, []);
-    //         assert.deepEqual(query_df.index, []);
-    //     });
-
-    //     it("Confirms that column names are not changed", function () {
-
-    //         let data = [ [ 1, 2, 3 ], [ 4, 5, 6 ], [ 20, 30, 40 ], [ 39, 89, 78 ] ];
-    //         let cols = [ "A", "B", "C" ];
-    //         let df = new DataFrame(data, { columns: cols });
-    //         let df_query = df.query( df["B"].ge(5));
-    //         assert.deepEqual(df_query.index, [ 1, 2, 3 ]);
-    //         assert.deepEqual(df_query.columns, [ "A", "B", "C" ]);
-    //       });
-
-    // });
-
-    // describe("cTypes", function () {
-
-    //     it("Returns the correct dtype in a DataFrame", function () {
-    //         const data = [["boy", 1.2, 2, 3], ["girl", 4.32, 11, 9], ['4', 6.1, 7, 8]];
-    //         const column = ["A", "B", "C", "D"];
-    //         const df = new DataFrame(data, { columns: column });
-    //         const rslt = ["string", "float32", "int32", "int32"]
-    //         assert.deepEqual(df.ctypes.values, rslt);
-    //     });
-    // });
-
-    // describe("IO outputs", function () {
-    //     it("toExcel works", async function () {
-    //         const data = [[1, 2, 3, 4], [5, 6, 7, 8], [9, 10, 11, 12]]
-    //         const df: any = new DataFrame(data, { columns: ["a", "b", "c", "d"] });
-
-    //         const filePath = path.join(process.cwd(), "test", "samples", "test.xlsx");
-    //         df.toExcel({ filePath })
-
-    //         const dfNew: any = await readExcel(filePath, {});
-    //         assert.equal(fs.existsSync(filePath), true)
-    //         assert.deepEqual(dfNew.columns, [
-    //             'a',
-    //             'b',
-    //             'c',
-    //             'd',
-    //         ]);
-    //         assert.deepEqual(dfNew.dtypes, [
-    //             'int32', 'int32',
-    //             'int32', 'int32',
-    //         ]);
-    //         assert.deepEqual(dfNew.shape, [3, 4])
-    //     });
-
-    //     it("toCSV works for specified seperator", async function () {
-    //         const data = [[1, 2, 3, 4], [5, 6, 7, 8], [9, 10, 11, 12]]
-    //         let df: any = new DataFrame(data, { columns: ["a", "b", "c", "d"] });
-    //         assert.deepEqual(df.toCSV({ sep: "+" }), `a+b+c+d\n1+2+3+4\n5+6+7+8\n9+10+11+12\n`);
-    //     });
-    //     it("toCSV write to local file works", async function () {
-    //         const data = [[1, 2, 3, "4"], [5, 6, 7, "8"], [9, 10, 11, "12"]]
-    //         let df: any = new DataFrame(data, { columns: ["a", "b", "c", "d"] });
-
-    //         const filePath = path.join(process.cwd(), "test", "samples", "test_write.csv");
-
-    //         df.toCSV({ sep: ",", filePath });
-    //         assert.equal(fs.existsSync(filePath), true);
-    //     });
-    //     it("toJSON works for row format", async function () {
-    //         const data = [[1, 2, 3, 4], [5, 6, 7, 8], [9, 10, 11, 12]]
-    //         const df: any = new DataFrame(data, { columns: ["a", "b", "c", "d"] });
-    //         const expected: any = {
-    //             "a": [1, 5, 9],
-    //             "b": [2, 6, 10],
-    //             "c": [3, 7, 11],
-    //             "d": [4, 8, 12],
-    //         }
-    //         const json = df.toJSON({ format: "row" })
-    //         assert.deepEqual(json, expected);
-    //     });
-    //     it("toJSON writes file to local path", async function () {
-    //         const data = [[1, 2, 3, 4], [5, 6, 7, 8], [9, 10, 11, 12]]
-    //         const df: any = new DataFrame(data, { columns: ["a", "b", "c", "d"] });
-
-    //         const rowfilePath = path.join(process.cwd(), "test", "samples", "test_row_write.json");
-    //         const colfilePath = path.join(process.cwd(), "test", "samples", "test_col_write.json");
-
-    //         df.toJSON({ format: "row", filePath: rowfilePath })
-    //         df.toJSON({ format: "column", filePath: colfilePath })
-    //         assert.equal(fs.existsSync(rowfilePath), true);
-    //         assert.equal(fs.existsSync(colfilePath), true);
-    //     });
-    // })
-
-    // describe("getDummies", function () {
-    //     it("getDummies works on DataFrame", function () {
-
-    //         const data = [[1, "dog", 1.0, "fat"], [3, "fog", 2.0, "good"], [4, "gof", 3.0, "best"]];
-    //         const columns = ["A", "B", "C", "d"];
-    //         const df = new DataFrame(data, { columns: columns });
-
-    //         const df1 = df.getDummies({ prefixSeparator: ["_", "#"], columns: ["A", "d"], prefix: "test" }) as DataFrame
-    //         const expectedColumns = ['B', 'C', 'test_1', 'test_3', 'test_4', 'test#fat', 'test#good', 'test#best']
-    //         const expected = [['dog', 1.0, 1, 0, 0, 1, 0, 0],
-    //         ['fog', 2.0, 0, 1, 0, 0, 1, 0],
-    //         ['gof', 3.0, 0, 0, 1, 0, 0, 1]]
-    //         assert.deepEqual(df1.values, expected);
-    //         assert.deepEqual(df1.columns, expectedColumns);
-
-    //     });
-    //     it("Throw error if the prefix specified is not equal to the column specified", function () {
-
-    //         const data = [[1, "dog", 1.0, "fat"], [3, "fog", 2.0, "good"], [4, "gof", 3.0, "best"]];
-    //         const columns = ["A", "B", "C", "d"];
-    //         const df = new DataFrame(data, { columns: columns });
-
-    //         assert.throws(function () { df.getDummies({ prefix: ["fg"], prefixSeparator: "_", columns: ["A", "d"] }); }, Error,
-    //             `ParamError: prefix and data array must be of the same length. If you need to use the same prefix, then pass a string param instead. e.g {prefix: "fg"}`);
-
-    //     });
-    //     it("replace column sepecified with prefix", function () {
-
-    //         const data = [[1, "dog", 1.0, "fat"], [3, "fog", 2.0, "good"], [4, "gof", 3.0, "best"]];
-    //         const columns = ["A", "B", "C", "d"];
-    //         const df = new DataFrame(data, { columns: columns });
-
-    //         const df1 = df.getDummies({ prefix: ["F", "G"], prefixSeparator: "_", columns: ["A", "d"] }) as DataFrame
-    //         const expectedColumns = [
-    //             'B', 'C',
-    //             'F_1', 'F_3',
-    //             'F_4', 'G_fat',
-    //             'G_good', 'G_best'
-    //         ];
-
-    //         const expected = [['dog', 1.0, 1, 0, 0, 1, 0, 0],
-    //         ['fog', 2.0, 0, 1, 0, 0, 1, 0],
-    //         ['gof', 3.0, 0, 0, 1, 0, 0, 1]]
-
-    //         assert.deepEqual(df1.values, expected);
-    //         assert.deepEqual(df1.columns, expectedColumns);
-
-    //     });
-
-    //     it("getDummies auto infers and encode columns with string dtype", function () {
-
-    //         const data = [[1, "dog", 1.0, "fat"], [3, "fog", 2.0, "good"], [4, "gof", 3.0, "best"]];
-    //         const columns = ["A", "B", "C", "d"];
-    //         const df = new DataFrame(data, { columns: columns });
-
-    //         const df1 = df.getDummies({ prefixSeparator: "_" }) as DataFrame
-    //         const expectedColumns = [
-    //             'A', 'C',
-    //             'B_dog', 'B_fog',
-    //             'B_gof', 'd_fat',
-    //             'd_good', 'd_best'
-    //         ];
-    //         const expected = [
-    //             [
-    //                 1, 1, 1, 0,
-    //                 0, 1, 0, 0
-    //             ],
-    //             [
-    //                 3, 2, 0, 1,
-    //                 0, 0, 1, 0
-    //             ],
-    //             [
-    //                 4, 3, 0, 0,
-    //                 1, 0, 0, 1
-    //             ]
-    //         ];
-    //         assert.deepEqual(df1.values, expected);
-    //         assert.deepEqual(df1.columns, expectedColumns);
-
-    //     });
-
-    //     it("should one hot encode all other columns", function () {
-
-    //         const data = [[1, "dog", 1.0, "fat"], [3, "fog", 2.0, "good"], [4, "gof", 3.0, "best"]];
-    //         const columns = ["A", "B", "C", "d"];
-    //         const df = new DataFrame(data, { columns: columns })
-    //         const rslt = [
-    //             [1, 'dog', 1, 1, 0, 0],
-    //             [3, 'fog', 2, 0, 1, 0],
-    //             [4, 'gof', 3, 0, 0, 1]
-    //         ]
-
-    //         assert.deepEqual((df.getDummies({ columns: ["d"] }) as DataFrame).values, rslt)
-
-    //     });
-    // });
-=======
     describe("add", function () {
         it("Return Addition of DataFrame with a single Number", function () {
             const data = [[0, 2, 4], [360, 180, 360]];
@@ -4986,7 +2257,6 @@
 
         });
     });
->>>>>>> d95e6bf0
 
 
 });