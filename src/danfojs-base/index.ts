--- conflicted
+++ resolved
@@ -46,9 +46,6 @@
     getDummies,
     concat,
     merge,
-<<<<<<< HEAD
     date_range,
-=======
     __version,
->>>>>>> df89bf9a
 }