
<div align="center">
  <img src="assets/logo.png"><br>
</div>

-----------------

## Danfojs: powerful javascript data analysis toolkit 
![Node.js CI](https://github.com/opensource9ja/danfojs/workflows/Node.js%20CI/badge.svg?branch=master)
[![](https://data.jsdelivr.com/v1/package/npm/danfojs/badge?style=rounded)](https://www.jsdelivr.com/package/npm/danfojs)
[![Coverage Status](https://coveralls.io/repos/github/opensource9ja/danfojs/badge.svg)](https://coveralls.io/github/opensource9ja/danfojs)
![Twitter](https://img.shields.io/twitter/url?style=social&url=https%3A%2F%2Ftwitter.com%2FDanfoJs) 
<span class="badge-patreon"><a href="https://www.patreon.com/bePatron?u=40496758" title="Donate to this project using Patreon"><img src="https://img.shields.io/badge/patreon-donate-yellow.svg" alt="Patreon donate button" /></a></span>

## What is it?

**Danfo.js** is a javascript package that provides fast, flexible, and expressive data
structures designed to make working with "relational" or "labeled" data both
easy and intuitive. It is heavily inspired by [Pandas](https://pandas.pydata.org/pandas-docs/stable/) library, and provides a similar API. This means that users familiar with [Pandas](https://pandas.pydata.org/pandas-docs/stable/), can easily pick up danfo.js. 

## Main Features

  - Danfo.js is fast and supports Tensorflow.js tensors out of the box. This means you can [convert Danfo data structure](https://danfo.jsdata.org/api-reference/dataframe/dataframe.tensor) to Tensors.
  - Easy handling of [missing-data](https://danfo.jsdata.org/getting-started#missing-data) (represented as
    `NaN`) in floating point as well as non-floating point data
  - Size mutability: columns can be [inserted/deleted](https://danfo.jsdata.org/api-reference/dataframe#combining-comparing-joining-merging) from DataFrame
  - Automatic and explicit [alignment](https://danfo.jsdata.org/api-reference/dataframe#reindexing-selection-label-manipulation): objects can
    be explicitly aligned to a set of labels, or the user can simply
    ignore the labels and let `Series`, `DataFrame`, etc. automatically
    align the data for you in computations
  - Powerful, flexible [groupby](https://danfo.jsdata.org/api-reference/groupby) functionality to perform
    split-apply-combine operations on data sets, for both aggregating
    and transforming data
  - Make it easy to convert Arrays, JSONs, List or Objects, Tensors and 
    differently-indexed data structures
    into DataFrame objects
  - Intelligent label-based [slicing](https://danfo.jsdata.org/api-reference/dataframe/danfo.dataframe.loc), [fancy indexing](https://danfo.jsdata.org/api-reference/dataframe/danfo.dataframe.iloc), and [querying](https://danfo.jsdata.org/api-reference/dataframe/danfo.dataframe.query) of
    large data sets
  - Intuitive [merging](https://danfo.jsdata.org/api-reference/general-functions/danfo.merge) and [joining](https://danfo.jsdata.org/api-reference/general-functions/danfo.concat) data
    sets
  - Robust IO tools for loading data from [flat-files](https://danfo.jsdata.org/api-reference/input-output)
    (CSV, Json, Excel).
  - Powerful, flexible and intutive API for [plotting](https://danfo.jsdata.org/api-reference/plotting) DataFrames and Series interactively.
  - [Timeseries](https://danfo.jsdata.org/api-reference/series#accessors)-specific functionality: date range
    generation and date and time properties. 
  - Robust data preprocessing functions like [OneHotEncoders](https://danfo.jsdata.org/api-reference/general-functions/danfo.onehotencoder), [LabelEncoders](https://danfo.jsdata.org/api-reference/general-functions/danfo.labelencoder), and scalers like [StandardScaler](https://danfo.jsdata.org/api-reference/general-functions/danfo.standardscaler) and [MinMaxScaler](https://danfo.jsdata.org/api-reference/general-functions/danfo.minmaxscaler) are supported on DataFrame and Series


## Installation
There are three ways to install and use Danfo.js in your application
* For Nodejs applications, you can install the [__danfojs-node__]() version via package managers like yarn and/or npm:

```bash
npm install danfojs-node

or

yarn add danfojs-node
```
For client-side applications built with frameworks like React, Vue, Next.js, etc, you can install the [__danfojs__]() version:

```bash
npm install danfojs

or

yarn add danfojs
```

For use directly in HTML files, you can add the latest script tag from [JsDelivr](https://www.jsdelivr.com/package/npm/danfojs) to your HTML file:
<script src="https://cdn.jsdelivr.net/npm/danfojs@1.0.0/lib/bundle.min.js"></script>

```html
<<<<<<< HEAD
    <script src="https://cdn.jsdelivr.net/npm/danfojs@0.3.4/lib/bundle.min.js"></script> 
=======
    <script src="https://cdn.jsdelivr.net/npm/danfojs@1.0.0/lib/bundle.min.js"></script> 
>>>>>>> b5c66991
```
See all available versions [here](https://www.jsdelivr.com/package/npm/danfojs)

### Example Usage in the Browser

> Run in [Code Sandbox](https://codepen.io/risingodegua/pen/bGwPGMG)

```html

<!DOCTYPE html>
<html lang="en">
<<<<<<< HEAD
<head>
    <meta charset="UTF-8">
    <meta name="viewport" content="width=device-width, initial-scale=1.0">
    <script src="https://cdn.plot.ly/plotly-2.2.0.min.js"></script> 
    <script src="https://cdn.jsdelivr.net/npm/danfojs@0.3.4/lib/bundle.min.js"></script> 
=======
  <head>
    <meta charset="UTF-8" />
    <meta name="viewport" content="width=device-width, initial-scale=1.0" />
    <script src="https://cdn.jsdelivr.net/npm/danfojs@1.0.0/lib/bundle.min.js"></script> 
>>>>>>> b5c66991

    <title>Document</title>
  </head>

  <body>
    <div id="div1"></div>
    <div id="div2"></div>
    <div id="div3"></div>

    <script>

      dfd.readCSV("https://raw.githubusercontent.com/plotly/datasets/master/finance-charts-apple.csv")
          .then(df => {

              df['AAPL.Open'].plot("div1").box() //makes a box plot

<<<<<<< HEAD
                new_df = df.set_index({ column: "Date" }) //resets the index to Date column
                new_df.plot("div3").line({ columns: ["AAPL.Open", "AAPL.High"] })  //makes a timeseries plot
=======
              df.plot("div2").table() //display csv as table
>>>>>>> b5c66991

              new_df = df.setIndex({ column: "Date", drop: true }); //resets the index to Date column
              new_df.head().print() //
              new_df.plot("div3").line({
                  config: {
                      columns: ["AAPL.Open", "AAPL.High"]
                  }
              })  //makes a timeseries plot

          }).catch(err => {
              console.log(err);
          })
    </script>
  </body>
</html>

```

Output in Browser:

![](assets/browser-out.gif)

### Example usage in Nodejs

```javascript

const dfd = require("danfojs-node")

const file_url = "https://web.stanford.edu/class/archive/cs/cs109/cs109.1166/stuff/titanic.csv"
<<<<<<< HEAD
dfd.read_csv(file_url)
    .then(df => {
        //prints the first five columns
        df.head().print()

        // Calculate descriptive statistics for all numerical columns
        df.describe().print()

        //prints the shape of the data
        console.log(df.shape);

        //prints all column names
        console.log(df.columns);

        // //prints the inferred dtypes of each column
        df.ctypes.print()

        //selecting a column by subsetting
        df['Name'].print()

        //drop columns by names
        cols_2_remove = ['Age', 'Pclass']
        df_drop = df.drop({ columns: cols_2_remove, axis: 1 })
        df_drop.print()

=======
dfd.readCSV(file_url)
    .then(df => {
        //prints the first five columns
        df.head().print()

        // Calculate descriptive statistics for all numerical columns
        df.describe().print()

        //prints the shape of the data
        console.log(df.shape);

        //prints all column names
        console.log(df.columns);

        // //prints the inferred dtypes of each column
        df.ctypes.print()

        //selecting a column by subsetting
        df['Name'].print()

        //drop columns by names
        cols_2_remove = ['Age', 'Pclass']
        df_drop = df.drop({ columns: cols_2_remove, axis: 1 })
        df_drop.print()


        //select columns by dtypes
        let str_cols = df_drop.selectDtypes(["string"])
        let num_cols = df_drop.selectDtypes(["int32", "float32"])
        str_cols.print()
        num_cols.print()
>>>>>>> b5c66991

        //select columns by dtypes
        let str_cols = df_drop.select_dtypes(["string"])
        let num_cols = df_drop.select_dtypes(["int32", "float32"])
        str_cols.print()
        num_cols.print()

<<<<<<< HEAD

        //add new column to Dataframe

        let new_vals = df['Fare'].round(1)
        df_drop.addColumn({ column: "fare_round", values: new_vals, inplace: true })
        df_drop.print()

        df_drop['fare_round'].round(2).print(5)

        //prints the number of occurence each value in the column
        df_drop['Survived'].value_counts().print()

        //print the last ten elementa of a DataFrame
        df_drop.tail(10).print()

        //prints the number of missing values in a DataFrame
        df_drop.isna().sum().print()

    }).catch(err => {
        console.log(err);
    })
=======
        //add new column to Dataframe

        let new_vals = df['Fare'].round(1)
        df_drop.addColumn("fare_round", new_vals, { inplace: true })
        df_drop.print()

        df_drop['fare_round'].round(2).print(5)

        //prints the number of occurence each value in the column
        df_drop['Survived'].valueCounts().print()

        //print the last ten elementa of a DataFrame
        df_drop.tail(10).print()

        //prints the number of missing values in a DataFrame
        df_drop.isNa().sum().print()

    }).catch(err => {
        console.log(err);
    })

>>>>>>> b5c66991

```
Output in Node Console:

![](assets/node-rec.gif)
<<<<<<< HEAD

> If you want to use Danfo in frontend frameworks like React/Vue, read this [guide](https://danfo.jsdata.org/examples/using-danfojs-in-react)

=======
>>>>>>> b5c66991
## Notebook support
* You can use Danfo.js on Dnotebooks playground [here](https://playnotebook.jsdata.org/demo)
* VsCode nodejs notebook extension now supports Danfo.js. See guide [here](https://marketplace.visualstudio.com/items?itemName=donjayamanne.typescript-notebook)

#### [See the Official Getting Started Guide](https://danfo.jsdata.org/getting-started)

## Documentation
The official documentation can be found [here](https://danfo.jsdata.org)

## Danfo.js Official Book

![image](https://user-images.githubusercontent.com/29900845/134811659-25ff6b05-8e0d-415f-a60c-03ab1d33fd71.jpeg)


We recently published a book titled "Building Data Driven Applications with Danfo.js". Read more about it [here](https://danfo.jsdata.org/building-data-driven-applications-with-danfo.js-book)

## Discussion and Development
Development discussions take place [here](https://github.com/opensource9ja/danfojs/discussions). 

## Contributing to Danfo
All contributions, bug reports, bug fixes, documentation improvements, enhancements, and ideas are welcome. A detailed overview on how to contribute can be found in the [contributing guide](https://danfo.jsdata.org/contributing-guide).

#### Licence [MIT](https://github.com/opensource9ja/danfojs/blob/master/LICENCE)

#### Created by [Rising Odegua](https://github.com/risenW) and [Stephen Oni](https://github.com/steveoni)

<a href="https://www.producthunt.com/posts/danfo-js?utm_source=badge-featured&utm_medium=badge&utm_souce=badge-danfo-js" target="_blank"><img src="https://api.producthunt.com/widgets/embed-image/v1/featured.svg?post_id=233871&theme=light" alt="Danfo.js - Open Source JavaScript library for manipulating data. | Product Hunt Embed" style="width: 250px; height: 54px;" width="250px" height="54px" /></a><|MERGE_RESOLUTION|>--- conflicted
+++ resolved
@@ -71,11 +71,7 @@
 <script src="https://cdn.jsdelivr.net/npm/danfojs@1.0.0/lib/bundle.min.js"></script>
 
 ```html
-<<<<<<< HEAD
-    <script src="https://cdn.jsdelivr.net/npm/danfojs@0.3.4/lib/bundle.min.js"></script> 
-=======
     <script src="https://cdn.jsdelivr.net/npm/danfojs@1.0.0/lib/bundle.min.js"></script> 
->>>>>>> b5c66991
 ```
 See all available versions [here](https://www.jsdelivr.com/package/npm/danfojs)
 
@@ -87,18 +83,10 @@
 
 <!DOCTYPE html>
 <html lang="en">
-<<<<<<< HEAD
-<head>
-    <meta charset="UTF-8">
-    <meta name="viewport" content="width=device-width, initial-scale=1.0">
-    <script src="https://cdn.plot.ly/plotly-2.2.0.min.js"></script> 
-    <script src="https://cdn.jsdelivr.net/npm/danfojs@0.3.4/lib/bundle.min.js"></script> 
-=======
   <head>
     <meta charset="UTF-8" />
     <meta name="viewport" content="width=device-width, initial-scale=1.0" />
     <script src="https://cdn.jsdelivr.net/npm/danfojs@1.0.0/lib/bundle.min.js"></script> 
->>>>>>> b5c66991
 
     <title>Document</title>
   </head>
@@ -115,12 +103,7 @@
 
               df['AAPL.Open'].plot("div1").box() //makes a box plot
 
-<<<<<<< HEAD
-                new_df = df.set_index({ column: "Date" }) //resets the index to Date column
-                new_df.plot("div3").line({ columns: ["AAPL.Open", "AAPL.High"] })  //makes a timeseries plot
-=======
               df.plot("div2").table() //display csv as table
->>>>>>> b5c66991
 
               new_df = df.setIndex({ column: "Date", drop: true }); //resets the index to Date column
               new_df.head().print() //
@@ -150,33 +133,6 @@
 const dfd = require("danfojs-node")
 
 const file_url = "https://web.stanford.edu/class/archive/cs/cs109/cs109.1166/stuff/titanic.csv"
-<<<<<<< HEAD
-dfd.read_csv(file_url)
-    .then(df => {
-        //prints the first five columns
-        df.head().print()
-
-        // Calculate descriptive statistics for all numerical columns
-        df.describe().print()
-
-        //prints the shape of the data
-        console.log(df.shape);
-
-        //prints all column names
-        console.log(df.columns);
-
-        // //prints the inferred dtypes of each column
-        df.ctypes.print()
-
-        //selecting a column by subsetting
-        df['Name'].print()
-
-        //drop columns by names
-        cols_2_remove = ['Age', 'Pclass']
-        df_drop = df.drop({ columns: cols_2_remove, axis: 1 })
-        df_drop.print()
-
-=======
 dfd.readCSV(file_url)
     .then(df => {
         //prints the first five columns
@@ -208,7 +164,6 @@
         let num_cols = df_drop.selectDtypes(["int32", "float32"])
         str_cols.print()
         num_cols.print()
->>>>>>> b5c66991
 
         //select columns by dtypes
         let str_cols = df_drop.select_dtypes(["string"])
@@ -216,62 +171,32 @@
         str_cols.print()
         num_cols.print()
 
-<<<<<<< HEAD
-
         //add new column to Dataframe
 
         let new_vals = df['Fare'].round(1)
-        df_drop.addColumn({ column: "fare_round", values: new_vals, inplace: true })
+        df_drop.addColumn("fare_round", new_vals, { inplace: true })
         df_drop.print()
 
         df_drop['fare_round'].round(2).print(5)
 
         //prints the number of occurence each value in the column
-        df_drop['Survived'].value_counts().print()
+        df_drop['Survived'].valueCounts().print()
 
         //print the last ten elementa of a DataFrame
         df_drop.tail(10).print()
 
         //prints the number of missing values in a DataFrame
-        df_drop.isna().sum().print()
+        df_drop.isNa().sum().print()
 
     }).catch(err => {
         console.log(err);
     })
-=======
-        //add new column to Dataframe
-
-        let new_vals = df['Fare'].round(1)
-        df_drop.addColumn("fare_round", new_vals, { inplace: true })
-        df_drop.print()
-
-        df_drop['fare_round'].round(2).print(5)
-
-        //prints the number of occurence each value in the column
-        df_drop['Survived'].valueCounts().print()
-
-        //print the last ten elementa of a DataFrame
-        df_drop.tail(10).print()
-
-        //prints the number of missing values in a DataFrame
-        df_drop.isNa().sum().print()
-
-    }).catch(err => {
-        console.log(err);
-    })
-
->>>>>>> b5c66991
+
 
 ```
 Output in Node Console:
 
 ![](assets/node-rec.gif)
-<<<<<<< HEAD
-
-> If you want to use Danfo in frontend frameworks like React/Vue, read this [guide](https://danfo.jsdata.org/examples/using-danfojs-in-react)
-
-=======
->>>>>>> b5c66991
 ## Notebook support
 * You can use Danfo.js on Dnotebooks playground [here](https://playnotebook.jsdata.org/demo)
 * VsCode nodejs notebook extension now supports Danfo.js. See guide [here](https://marketplace.visualstudio.com/items?itemName=donjayamanne.typescript-notebook)
